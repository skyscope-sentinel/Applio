--- conflicted
+++ resolved
@@ -16,15 +16,11 @@
     "男转女推荐+12key, 女转男推荐-12key, 如果音域爆炸导致音色失真也可以自己调整到合适音域. ": "男性轉女性推薦+12key，女性轉男性推薦-12key，如果音域爆炸導致音色失真也可以自己調整到合適音域。",
     "变调(整数, 半音数量, 升八度12降八度-12)": "變調(整數、半音數量、升八度12降八度-12)",
     "输入待处理音频文件路径(默认是正确格式示例)": "輸入待處理音頻檔案路徑（預設是正確格式示例）",
-<<<<<<< HEAD
-    "选择音高提取算法,输入歌声可用pm提速,harvest低音好但巨慢无比": "選擇音高提取演算法，輸入歌聲可用 pm 提速，harvest 低音好但巨慢無比",
+    "选择音高提取算法,输入歌声可用pm提速,harvest低音好但巨慢无比,crepe效果好但吃GPU": "選擇音高提取演算法,輸入歌聲可用pm提速,harvest低音好但巨慢無比,crepe效果好但吃GPU",
     "crepe_hop_length": "Crepe Hop Length (Only applies to crepe): Hop length refers to the time it takes for the speaker to jump to a dramatic pitch. Lower hop lengths take more time to infer but are more pitch accurate.",
     "特征检索库文件路径": "特徵檢索庫檔案路徑",
     "特征文件路径": "特徵檔案路徑",
     "自动检测index路径,下拉式选择(dropdown)": "自動檢測index路徑,下拉式選擇(dropdown)",
-=======
-    "选择音高提取算法,输入歌声可用pm提速,harvest低音好但巨慢无比,crepe效果好但吃GPU": "選擇音高提取演算法,輸入歌聲可用pm提速,harvest低音好但巨慢無比,crepe效果好但吃GPU",
->>>>>>> fa97c3f8
     ">=3则使用对harvest音高识别的结果使用中值滤波，数值为滤波半径，使用可以削弱哑音": ">=3則使用對harvest音高識別的結果使用中值濾波，數值為濾波半徑，使用可以削弱啞音",
     "特征检索库文件路径,为空则使用下拉的选择结果": "特徵檢索庫檔路徑,為空則使用下拉的選擇結果",
     "检索特征占比": "檢索特徵佔比",

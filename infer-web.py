--- conflicted
+++ resolved
@@ -1,2873 +1,2869 @@
-import os
-import shutil
-import sys
-<<<<<<< HEAD
-import json # Mangio fork using json for preset saving
-=======
-import json  # Mangio fork using json for preset saving
-import math
->>>>>>> e2994fcf
-
-import signal
-
-now_dir = os.getcwd()
-sys.path.append(now_dir)
-import traceback, pdb
-import warnings
-
-import numpy as np
-import torch
-import re
-os.environ["OPENBLAS_NUM_THREADS"] = "1"
-os.environ["no_proxy"] = "localhost, 127.0.0.1, ::1"
-import logging
-import threading
-from random import shuffle
-from subprocess import Popen
-from time import sleep
-
-import faiss
-import ffmpeg
-import gradio as gr
-import soundfile as sf
-from config import Config
-from fairseq import checkpoint_utils
-from i18n import I18nAuto
-from lib.infer_pack.models import (
-    SynthesizerTrnMs256NSFsid,
-    SynthesizerTrnMs256NSFsid_nono,
-    SynthesizerTrnMs768NSFsid,
-    SynthesizerTrnMs768NSFsid_nono,
-)
-from lib.infer_pack.models_onnx import SynthesizerTrnMsNSFsidM
-from infer_uvr5 import _audio_pre_, _audio_pre_new
-from MDXNet import MDXNetDereverb
-from my_utils import load_audio
-from train.process_ckpt import change_info, extract_small_model, merge, show_info
-from vc_infer_pipeline import VC
-from sklearn.cluster import MiniBatchKMeans
-
-logging.getLogger("numba").setLevel(logging.WARNING)
-
-
-tmp = os.path.join(now_dir, "TEMP")
-shutil.rmtree(tmp, ignore_errors=True)
-shutil.rmtree("%s/runtime/Lib/site-packages/infer_pack" % (now_dir), ignore_errors=True)
-shutil.rmtree("%s/runtime/Lib/site-packages/uvr5_pack" % (now_dir), ignore_errors=True)
-os.makedirs(tmp, exist_ok=True)
-os.makedirs(os.path.join(now_dir, "logs"), exist_ok=True)
-os.makedirs(os.path.join(now_dir, "weights"), exist_ok=True)
-os.environ["TEMP"] = tmp
-warnings.filterwarnings("ignore")
-torch.manual_seed(114514)
-
-DoFormant = False
-Quefrency = 8.0
-Timbre = 1.2
-
-with open('formanting.txt', 'w+') as fsf:
-    fsf.truncate(0)
-
-    fsf.writelines([str(DoFormant) + '\n', str(Quefrency) + '\n', str(Timbre) + '\n'])
-    
-
-config = Config()
-i18n = I18nAuto()
-i18n.print()
-# 判断是否有能用来训练和加速推理的N卡
-ngpu = torch.cuda.device_count()
-gpu_infos = []
-mem = []
-if_gpu_ok = False
-
-isinterrupted = 0
-
-if torch.cuda.is_available() or ngpu != 0:
-    for i in range(ngpu):
-        gpu_name = torch.cuda.get_device_name(i)
-        if any(
-            value in gpu_name.upper()
-            for value in [
-                "10",
-                "16",
-                "20",
-                "30",
-                "40",
-                "A2",
-                "A3",
-                "A4",
-                "P4",
-                "A50",
-                "500",
-                "A60",
-                "70",
-                "80",
-                "90",
-                "M4",
-                "T4",
-                "TITAN",
-            ]
-        ):
-            # A10#A100#V100#A40#P40#M40#K80#A4500
-            if_gpu_ok = True  # 至少有一张能用的N卡
-            gpu_infos.append("%s\t%s" % (i, gpu_name))
-            mem.append(
-                int(
-                    torch.cuda.get_device_properties(i).total_memory
-                    / 1024
-                    / 1024
-                    / 1024
-                    + 0.4
-                )
-            )
-if if_gpu_ok and len(gpu_infos) > 0:
-    gpu_info = "\n".join(gpu_infos)
-    default_batch_size = min(mem) // 2
-else:
-    gpu_info = i18n("很遗憾您这没有能用的显卡来支持您训练")
-    default_batch_size = 1
-gpus = "-".join([i[0] for i in gpu_infos])
-
-
-class ToolButton(gr.Button, gr.components.FormComponent):
-    """Small button with single emoji as text, fits inside gradio forms"""
-
-    def __init__(self, **kwargs):
-        super().__init__(variant="tool", **kwargs)
-
-    def get_block_name(self):
-        return "button"
-
-
-hubert_model = None
-
-
-def load_hubert():
-    global hubert_model
-    models, _, _ = checkpoint_utils.load_model_ensemble_and_task(
-        ["hubert_base.pt"],
-        suffix="",
-    )
-    hubert_model = models[0]
-    hubert_model = hubert_model.to(config.device)
-    if config.is_half:
-        hubert_model = hubert_model.half()
-    else:
-        hubert_model = hubert_model.float()
-    hubert_model.eval()
-
-
-weight_root = "weights"
-weight_uvr5_root = "uvr5_weights"
-index_root = "./logs/"
-global audio_root
-audio_root = "audios"
-global input_audio_path0
-global input_audio_path1                                        
-names = []
-for name in os.listdir(weight_root):
-    if name.endswith(".pth"):
-        names.append(name)
-index_paths = []
-
-global indexes_list
-indexes_list=[]
-
-audio_paths = []
-for root, dirs, files in os.walk(index_root, topdown=False):
-    for name in files:
-        if name.endswith(".index") and "trained" not in name:
-            index_paths.append("%s\\%s" % (root, name))
-            
-for root, dirs, files in os.walk(audio_root, topdown=False):
-    for name in files:
-        
-        audio_paths.append("%s/%s" % (root, name))
-            
-uvr5_names = []
-for name in os.listdir(weight_uvr5_root):
-    if name.endswith(".pth") or "onnx" in name:
-        uvr5_names.append(name.replace(".pth", ""))
-
-def check_for_name():
-    if len(names) > 0:
-        return sorted(names)[0]
-    else:
-        return ''
-
-def get_index():
-    if check_for_name() != '':
-        chosen_model=sorted(names)[0].split(".")[0]
-        logs_path="./logs/"+chosen_model
-        if os.path.exists(logs_path):
-            for file in os.listdir(logs_path):
-                if file.endswith(".index"):
-                    return os.path.join(logs_path, file).replace('\\','/')
-            return ''
-        else:
-            return ''
-
-def get_indexes():
-    for dirpath, dirnames, filenames in os.walk("./logs/"):
-        for filename in filenames:
-            if filename.endswith(".index") and "trained" not in filename:
-                indexes_list.append(os.path.join(dirpath,filename).replace('\\','/'))
-    if len(indexes_list) > 0:
-        return indexes_list
-    else:
-        return ''
-
-fshift_presets_list = []
-
-def get_fshift_presets():
-    fshift_presets_list = []
-    for dirpath, dirnames, filenames in os.walk("./formantshiftcfg/"):
-        for filename in filenames:
-            if filename.endswith(".txt"):
-                fshift_presets_list.append(os.path.join(dirpath,filename).replace('\\','/'))
-                
-    if len(fshift_presets_list) > 0:
-        return fshift_presets_list
-    else:
-        return ''
-
-
-def get_audios():
-    if check_for_name() != '':
-        audios_path= '"' + os.path.abspath(os.getcwd()) + '/audios/'
-        if os.path.exists(audios_path):
-            for file in os.listdir(audios_path):
-                print(audios_path.join(file) + '"')
-                return os.path.join(audios_path, file + '"')
-            return ''
-        else:
-            return ''
-
-
-def vc_single(
-    sid,
-    input_audio_path0,
-    input_audio_path1,
-    f0_up_key,
-    f0_file,
-    f0_method,
-    file_index,
-    file_index2,
-    # file_big_npy,
-    index_rate,
-    filter_radius,
-    resample_sr,
-    rms_mix_rate,
-    protect,
-    crepe_hop_length,
-):  # spk_item, input_audio0, vc_transform0,f0_file,f0method0
-    global tgt_sr, net_g, vc, hubert_model, version
-    if input_audio_path0 is None or input_audio_path0 is None:
-        return "You need to upload an audio", None
-    f0_up_key = int(f0_up_key)
-    try:
-        if input_audio_path0 == '':
-            audio = load_audio(input_audio_path1, 16000, DoFormant, Quefrency, Timbre)
-            
-        else:
-            audio = load_audio(input_audio_path0, 16000, DoFormant, Quefrency, Timbre)
-            
-        audio_max = np.abs(audio).max() / 0.95
-        if audio_max > 1:
-            audio /= audio_max
-        times = [0, 0, 0]
-        if not hubert_model:
-            load_hubert()
-        if_f0 = cpt.get("f0", 1)
-        file_index = (
-            (
-                file_index.strip(" ")
-                .strip('"')
-                .strip("\n")
-                .strip('"')
-                .strip(" ")
-                .replace("trained", "added")
-            )
-            if file_index != ""
-            else file_index2
-        )  # 防止小白写错，自动帮他替换掉
-        # file_big_npy = (
-        #     file_big_npy.strip(" ").strip('"').strip("\n").strip('"').strip(" ")
-        # )
-        audio_opt = vc.pipeline(
-            hubert_model,
-            net_g,
-            sid,
-            audio,
-            input_audio_path1,
-            times,
-            f0_up_key,
-            f0_method,
-            file_index,
-            # file_big_npy,
-            index_rate,
-            if_f0,
-            filter_radius,
-            tgt_sr,
-            resample_sr,
-            rms_mix_rate,
-            version,
-            protect,
-            crepe_hop_length,
-            f0_file=f0_file,
-        )
-        if tgt_sr != resample_sr >= 16000:
-            tgt_sr = resample_sr
-        index_info = (
-            "Using index:%s." % file_index
-            if os.path.exists(file_index)
-            else "Index not used."
-        )
-        return "Success.\n %s\nTime:\n npy:%ss, f0:%ss, infer:%ss" % (
-            index_info,
-            times[0],
-            times[1],
-            times[2],
-        ), (tgt_sr, audio_opt)
-    except:
-        info = traceback.format_exc()
-        print(info)
-        return info, (None, None)
-
-
-def vc_multi(
-    sid,
-    dir_path,
-    opt_root,
-    paths,
-    f0_up_key,
-    f0_method,
-    file_index,
-    file_index2,
-    # file_big_npy,
-    index_rate,
-    filter_radius,
-    resample_sr,
-    rms_mix_rate,
-    protect,
-    format1,
-    crepe_hop_length,
-):
-    try:
-        dir_path = (
-            dir_path.strip(" ").strip('"').strip("\n").strip('"').strip(" ")
-        )  # 防止小白拷路径头尾带了空格和"和回车
-        opt_root = opt_root.strip(" ").strip('"').strip("\n").strip('"').strip(" ")
-        os.makedirs(opt_root, exist_ok=True)
-        try:
-            if dir_path != "":
-                paths = [os.path.join(dir_path, name) for name in os.listdir(dir_path)]
-            else:
-                paths = [path.name for path in paths]
-        except:
-            traceback.print_exc()
-            paths = [path.name for path in paths]
-        infos = []
-        for path in paths:
-            info, opt = vc_single(
-                sid,
-                path,
-                f0_up_key,
-                None,
-                f0_method,
-                file_index,
-                file_index2,
-                # file_big_npy,
-                index_rate,
-                filter_radius,
-                resample_sr,
-                rms_mix_rate,
-                protect,
-                crepe_hop_length
-            )
-            if "Success" in info:
-                try:
-                    tgt_sr, audio_opt = opt
-                    if format1 in ["wav", "flac", "mp3", "ogg", "aac"]:
-                        sf.write(
-                            "%s/%s.%s" % (opt_root, os.path.basename(path), format1),
-                            audio_opt,
-                            tgt_sr,
-                        )
-                    else:
-                        path = "%s/%s.wav" % (opt_root, os.path.basename(path))
-                        sf.write(
-                            path,
-                            audio_opt,
-                            tgt_sr,
-                        )
-                        if os.path.exists(path):
-                            os.system(
-                                "ffmpeg -i %s -vn %s -q:a 2 -y"
-                                % (path, path[:-4] + ".%s" % format1)
-                            )
-                except:
-                    info += traceback.format_exc()
-            infos.append("%s->%s" % (os.path.basename(path), info))
-            yield "\n".join(infos)
-        yield "\n".join(infos)
-    except:
-        yield traceback.format_exc()
-
-
-def uvr(model_name, inp_root, save_root_vocal, paths, save_root_ins, agg, format0):
-    infos = []
-    try:
-        inp_root = inp_root.strip(" ").strip('"').strip("\n").strip('"').strip(" ")
-        save_root_vocal = (
-            save_root_vocal.strip(" ").strip('"').strip("\n").strip('"').strip(" ")
-        )
-        save_root_ins = (
-            save_root_ins.strip(" ").strip('"').strip("\n").strip('"').strip(" ")
-        )
-        if model_name == "onnx_dereverb_By_FoxJoy":
-            pre_fun = MDXNetDereverb(15)
-        else:
-            func = _audio_pre_ if "DeEcho" not in model_name else _audio_pre_new
-            pre_fun = func(
-                agg=int(agg),
-                model_path=os.path.join(weight_uvr5_root, model_name + ".pth"),
-                device=config.device,
-                is_half=config.is_half,
-            )
-        if inp_root != "":
-            paths = [os.path.join(inp_root, name) for name in os.listdir(inp_root)]
-        else:
-            paths = [path.name for path in paths]
-        for path in paths:
-            inp_path = os.path.join(inp_root, path)
-            need_reformat = 1
-            done = 0
-            try:
-                info = ffmpeg.probe(inp_path, cmd="ffprobe")
-                if (
-                    info["streams"][0]["channels"] == 2
-                    and info["streams"][0]["sample_rate"] == "44100"
-                ):
-                    need_reformat = 0
-                    pre_fun._path_audio_(
-                        inp_path, save_root_ins, save_root_vocal, format0
-                    )
-                    done = 1
-            except:
-                need_reformat = 1
-                traceback.print_exc()
-            if need_reformat == 1:
-                tmp_path = "%s/%s.reformatted.wav" % (tmp, os.path.basename(inp_path))
-                os.system(
-                    "ffmpeg -i %s -vn -acodec pcm_s16le -ac 2 -ar 44100 %s -y"
-                    % (inp_path, tmp_path)
-                )
-                inp_path = tmp_path
-            try:
-                if done == 0:
-                    pre_fun._path_audio_(
-                        inp_path, save_root_ins, save_root_vocal, format0
-                    )
-                infos.append("%s->Success" % (os.path.basename(inp_path)))
-                yield "\n".join(infos)
-            except:
-                infos.append(
-                    "%s->%s" % (os.path.basename(inp_path), traceback.format_exc())
-                )
-                yield "\n".join(infos)
-    except:
-        infos.append(traceback.format_exc())
-        yield "\n".join(infos)
-    finally:
-        try:
-            if model_name == "onnx_dereverb_By_FoxJoy":
-                del pre_fun.pred.model
-                del pre_fun.pred.model_
-            else:
-                del pre_fun.model
-                del pre_fun
-        except:
-            traceback.print_exc()
-        print("clean_empty_cache")
-        if torch.cuda.is_available():
-            torch.cuda.empty_cache()
-    yield "\n".join(infos)
-
-
-# 一个选项卡全局只能有一个音色
-def get_vc(sid, to_return_protect0, to_return_protect1):
-    global n_spk, tgt_sr, net_g, vc, cpt, version
-    if sid == "" or sid == []:
-        global hubert_model
-        if hubert_model is not None:  # 考虑到轮询, 需要加个判断看是否 sid 是由有模型切换到无模型的
-            print("clean_empty_cache")
-            del net_g, n_spk, vc, hubert_model, tgt_sr  # ,cpt
-            hubert_model = net_g = n_spk = vc = hubert_model = tgt_sr = None
-            if torch.cuda.is_available():
-                torch.cuda.empty_cache()
-            ###楼下不这么折腾清理不干净
-            if_f0 = cpt.get("f0", 1)
-            version = cpt.get("version", "v1")
-            if version == "v1":
-                if if_f0 == 1:
-                    net_g = SynthesizerTrnMs256NSFsid(
-                        *cpt["config"], is_half=config.is_half
-                    )
-                else:
-                    net_g = SynthesizerTrnMs256NSFsid_nono(*cpt["config"])
-            elif version == "v2":
-                if if_f0 == 1:
-                    net_g = SynthesizerTrnMs768NSFsid(
-                        *cpt["config"], is_half=config.is_half
-                    )
-                else:
-                    net_g = SynthesizerTrnMs768NSFsid_nono(*cpt["config"])
-            del net_g, cpt
-            if torch.cuda.is_available():
-                torch.cuda.empty_cache()
-            cpt = None
-        return ({"visible": False, "__type__": "update"}, {"visible": False, "__type__": "update"}, {"visible": False, "__type__": "update"})
-    person = "%s/%s" % (weight_root, sid)
-    print("loading %s" % person)
-    cpt = torch.load(person, map_location="cpu")
-    tgt_sr = cpt["config"][-1]
-    cpt["config"][-3] = cpt["weight"]["emb_g.weight"].shape[0]  # n_spk
-    if_f0 = cpt.get("f0", 1)
-    if if_f0 == 0:
-        to_return_protect0 = to_return_protect1 = {
-            "visible": False,
-            "value": 0.5,
-            "__type__": "update",
-        }
-    else:
-        to_return_protect0 = {
-            "visible": True,
-            "value": to_return_protect0,
-            "__type__": "update",
-        }
-        to_return_protect1 = {
-            "visible": True,
-            "value": to_return_protect1,
-            "__type__": "update",
-        }
-    version = cpt.get("version", "v1")
-    if version == "v1":
-        if if_f0 == 1:
-            net_g = SynthesizerTrnMs256NSFsid(*cpt["config"], is_half=config.is_half)
-        else:
-            net_g = SynthesizerTrnMs256NSFsid_nono(*cpt["config"])
-    elif version == "v2":
-        if if_f0 == 1:
-            net_g = SynthesizerTrnMs768NSFsid(*cpt["config"], is_half=config.is_half)
-        else:
-            net_g = SynthesizerTrnMs768NSFsid_nono(*cpt["config"])
-    del net_g.enc_q
-    print(net_g.load_state_dict(cpt["weight"], strict=False))
-    net_g.eval().to(config.device)
-    if config.is_half:
-        net_g = net_g.half()
-    else:
-        net_g = net_g.float()
-    vc = VC(tgt_sr, config)
-    n_spk = cpt["config"][-3]
-    return (
-        {"visible": True, "maximum": n_spk, "__type__": "update"},
-        to_return_protect0,
-        to_return_protect1,
-    )
-
-
-def change_choices():
-    names = []
-    for name in os.listdir(weight_root):
-        if name.endswith(".pth"):
-            names.append(name)
-    index_paths = []
-    audio_paths = []
-    audios_path=os.path.abspath(os.getcwd()) + "/audios/"
-    for root, dirs, files in os.walk(index_root, topdown=False):
-        for name in files:
-            if name.endswith(".index") and "trained" not in name:
-                index_paths.append("%s/%s" % (root, name))
-    for file in os.listdir(audios_path):
-                audio_paths.append("%s/%s" % (audio_root, file))
-    return {"choices": sorted(names), "__type__": "update"}, {"choices": sorted(index_paths), "__type__": "update"}, {"choices": sorted(audio_paths), "__type__": "update"}
-
-
-def clean():
-    return ({"value": "", "__type__": "update"})
-    
-
-sr_dict = {
-    "32k": 32000,
-    "40k": 40000,
-    "48k": 48000,
-}
-
-
-def if_done(done, p):
-    while 1:
-        if p.poll() is None:
-            sleep(0.5)
-        else:
-            break
-    done[0] = True
-
-
-def if_done_multi(done, ps):
-    while 1:
-        # poll==None代表进程未结束
-        # 只要有一个进程未结束都不停
-        flag = 1
-        for p in ps:
-            if p.poll() is None:
-                flag = 0
-                sleep(0.5)
-                break
-        if flag == 1:
-            break
-    done[0] = True
-
-def formant_enabled(cbox, qfrency, tmbre, frmntapply, formantpreset, formant_refresh_button):
-    
-    if (cbox):
-
-        DoFormant = True
-        with open('formanting.txt', 'w') as fxxf:
-            fxxf.truncate(0)
-
-            fxxf.writelines([str(DoFormant) + '\n', str(Quefrency) + '\n', str(Timbre) + '\n'])
-        #print(f"is checked? - {cbox}\ngot {DoFormant}")
-        
-        return (
-            {"value": True, "__type__": "update"},
-            {"visible": True, "__type__": "update"},
-            {"visible": True, "__type__": "update"},
-            {"visible": True, "__type__": "update"},
-            {"visible": True, "__type__": "update"},
-            {"visible": True, "__type__": "update"},
-        )
-        
-        
-    else:
-        
-        DoFormant = False
-        with open('formanting.txt', 'w') as fxf:
-            fxf.truncate(0)
-
-            fxf.writelines([str(DoFormant) + '\n', str(Quefrency) + '\n', str(Timbre) + '\n'])
-        #print(f"is checked? - {cbox}\ngot {DoFormant}")
-        return (
-            {"value": False, "__type__": "update"},
-            {"visible": False, "__type__": "update"},
-            {"visible": False, "__type__": "update"},
-            {"visible": False, "__type__": "update"},
-            {"visible": False, "__type__": "update"},
-            {"visible": False, "__type__": "update"},
-            {"visible": False, "__type__": "update"},
-        )
-        
-
-def formant_apply(qfrency, tmbre):
-    Quefrency = qfrency
-    Timbre = tmbre
-    DoFormant = True
-    
-    with open('formanting.txt', 'w') as fxxxf:
-        fxxxf.truncate(0)
-
-        fxxxf.writelines([str(DoFormant) + '\n', str(Quefrency) + '\n', str(Timbre) + '\n'])
-    return ({"value": Quefrency, "__type__": "update"}, {"value": Timbre, "__type__": "update"})
-
-def update_fshift_presets(preset, qfrency, tmbre):
-    
-    qfrency, tmbre = preset_apply(preset, qfrency, tmbre)
-    
-    if (str(preset) != ''):
-        with open(str(preset), 'r') as p:
-            content = p.readlines()
-            qfrency, tmbre = content[0].split('\n')[0], content[1]
-            
-            formant_apply(qfrency, tmbre)
-    else:
-        pass
-    return (
-        {"choices": get_fshift_presets(), "__type__": "update"},
-        {"value": qfrency, "__type__": "update"},
-        {"value": tmbre, "__type__": "update"},
-    )
-
-
-def preprocess_dataset(trainset_dir, exp_dir, sr, n_p):
-    sr = sr_dict[sr]
-    os.makedirs("%s/logs/%s" % (now_dir, exp_dir), exist_ok=True)
-    f = open("%s/logs/%s/preprocess.log" % (now_dir, exp_dir), "w")
-    f.close()
-    cmd = (
-        config.python_cmd
-        + " trainset_preprocess_pipeline_print.py %s %s %s %s/logs/%s "
-        % (trainset_dir, sr, n_p, now_dir, exp_dir)
-        + str(config.noparallel)
-    )
-    print(cmd)
-    p = Popen(cmd, shell=True)  # , stdin=PIPE, stdout=PIPE,stderr=PIPE,cwd=now_dir
-    ###煞笔gr, popen read都非得全跑完了再一次性读取, 不用gr就正常读一句输出一句;只能额外弄出一个文本流定时读
-    done = [False]
-    threading.Thread(
-        target=if_done,
-        args=(
-            done,
-            p,
-        ),
-    ).start()
-    while 1:
-        with open("%s/logs/%s/preprocess.log" % (now_dir, exp_dir), "r") as f:
-            yield (f.read())
-        sleep(1)
-        if done[0]:
-            break
-    with open("%s/logs/%s/preprocess.log" % (now_dir, exp_dir), "r") as f:
-        log = f.read()
-    print(log)
-    yield log
-
-
-# but2.click(extract_f0,[gpus6,np7,f0method8,if_f0_3,trainset_dir4],[info2])
-def extract_f0_feature(gpus, n_p, f0method, if_f0, exp_dir, version19, echl):
-    gpus = gpus.split("-")
-    os.makedirs("%s/logs/%s" % (now_dir, exp_dir), exist_ok=True)
-    f = open("%s/logs/%s/extract_f0_feature.log" % (now_dir, exp_dir), "w")
-    f.close()
-    if if_f0:
-        cmd = config.python_cmd + " extract_f0_print.py %s/logs/%s %s %s %s" % (
-            now_dir,
-            exp_dir,
-            n_p,
-            f0method,
-            echl,
-        )
-        print(cmd)
-        p = Popen(cmd, shell=True, cwd=now_dir)  # , stdin=PIPE, stdout=PIPE,stderr=PIPE
-        ###煞笔gr, popen read都非得全跑完了再一次性读取, 不用gr就正常读一句输出一句;只能额外弄出一个文本流定时读
-        done = [False]
-        threading.Thread(
-            target=if_done,
-            args=(
-                done,
-                p,
-            ),
-        ).start()
-        while 1:
-            with open(
-                "%s/logs/%s/extract_f0_feature.log" % (now_dir, exp_dir), "r"
-            ) as f:
-                yield (f.read())
-            sleep(1)
-            if done[0]:
-                break
-        with open("%s/logs/%s/extract_f0_feature.log" % (now_dir, exp_dir), "r") as f:
-            log = f.read()
-        print(log)
-        yield log
-    ####对不同part分别开多进程
-    """
-    n_part=int(sys.argv[1])
-    i_part=int(sys.argv[2])
-    i_gpu=sys.argv[3]
-    exp_dir=sys.argv[4]
-    os.environ["CUDA_VISIBLE_DEVICES"]=str(i_gpu)
-    """
-    leng = len(gpus)
-    ps = []
-    for idx, n_g in enumerate(gpus):
-        cmd = (
-            config.python_cmd
-            + " extract_feature_print.py %s %s %s %s %s/logs/%s %s"
-            % (
-                config.device,
-                leng,
-                idx,
-                n_g,
-                now_dir,
-                exp_dir,
-                version19,
-            )
-        )
-        print(cmd)
-        p = Popen(
-            cmd, shell=True, cwd=now_dir
-        )  # , shell=True, stdin=PIPE, stdout=PIPE, stderr=PIPE, cwd=now_dir
-        ps.append(p)
-    ###煞笔gr, popen read都非得全跑完了再一次性读取, 不用gr就正常读一句输出一句;只能额外弄出一个文本流定时读
-    done = [False]
-    threading.Thread(
-        target=if_done_multi,
-        args=(
-            done,
-            ps,
-        ),
-    ).start()
-    while 1:
-        with open("%s/logs/%s/extract_f0_feature.log" % (now_dir, exp_dir), "r") as f:
-            yield (f.read())
-        sleep(1)
-        if done[0]:
-            break
-    with open("%s/logs/%s/extract_f0_feature.log" % (now_dir, exp_dir), "r") as f:
-        log = f.read()
-    print(log)
-    yield log
-
-
-def change_sr2(sr2, if_f0_3, version19):
-    path_str = "" if version19 == "v1" else "_v2"
-    f0_str = "f0" if if_f0_3 else ""
-    if_pretrained_generator_exist = os.access(
-        "pretrained%s/%sG%s.pth" % (path_str, f0_str, sr2), os.F_OK
-    )
-    if_pretrained_discriminator_exist = os.access(
-        "pretrained%s/%sD%s.pth" % (path_str, f0_str, sr2), os.F_OK
-    )
-    if not if_pretrained_generator_exist:
-        print(
-            "pretrained%s/%sG%s.pth" % (path_str, f0_str, sr2),
-            "not exist, will not use pretrained model",
-        )
-    if not if_pretrained_discriminator_exist:
-        print(
-            "pretrained%s/%sD%s.pth" % (path_str, f0_str, sr2),
-            "not exist, will not use pretrained model",
-        )
-    return (
-        "pretrained%s/%sG%s.pth" % (path_str, f0_str, sr2)
-        if if_pretrained_generator_exist
-        else "",
-        "pretrained%s/%sD%s.pth" % (path_str, f0_str, sr2)
-        if if_pretrained_discriminator_exist
-        else "",
-    )
-
-
-def change_version19(sr2, if_f0_3, version19):
-    path_str = "" if version19 == "v1" else "_v2"
-    if sr2 == "32k" and version19 == "v1":
-        sr2 = "40k"
-    to_return_sr2 = (
-        {"choices": ["40k", "48k"], "__type__": "update", "value": sr2}
-        if version19 == "v1"
-        else {"choices": ["40k", "48k", "32k"], "__type__": "update", "value": sr2}
-    )
-    f0_str = "f0" if if_f0_3 else ""
-    if_pretrained_generator_exist = os.access(
-        "pretrained%s/%sG%s.pth" % (path_str, f0_str, sr2), os.F_OK
-    )
-    if_pretrained_discriminator_exist = os.access(
-        "pretrained%s/%sD%s.pth" % (path_str, f0_str, sr2), os.F_OK
-    )
-    if not if_pretrained_generator_exist:
-        print(
-            "pretrained%s/%sG%s.pth" % (path_str, f0_str, sr2),
-            "not exist, will not use pretrained model",
-        )
-    if not if_pretrained_discriminator_exist:
-        print(
-            "pretrained%s/%sD%s.pth" % (path_str, f0_str, sr2),
-            "not exist, will not use pretrained model",
-        )
-    return (
-        "pretrained%s/%sG%s.pth" % (path_str, f0_str, sr2)
-        if if_pretrained_generator_exist
-        else "",
-        "pretrained%s/%sD%s.pth" % (path_str, f0_str, sr2)
-        if if_pretrained_discriminator_exist
-        else "",
-        to_return_sr2,
-    )
-
-
-def change_f0(if_f0_3, sr2, version19, step2b, gpus6, gpu_info9, extraction_crepe_hop_length, but2, info2):  # f0method8,pretrained_G14,pretrained_D15
-    path_str = "" if version19 == "v1" else "_v2"
-    if_pretrained_generator_exist = os.access(
-        "pretrained%s/f0G%s.pth" % (path_str, sr2), os.F_OK
-    )
-    if_pretrained_discriminator_exist = os.access(
-        "pretrained%s/f0D%s.pth" % (path_str, sr2), os.F_OK
-    )
-    if not if_pretrained_generator_exist:
-        print(
-            "pretrained%s/f0G%s.pth" % (path_str, sr2),
-            "not exist, will not use pretrained model",
-        )
-    if not if_pretrained_discriminator_exist:
-        print(
-            "pretrained%s/f0D%s.pth" % (path_str, sr2),
-            "not exist, will not use pretrained model",
-        )
-    
-    if if_f0_3:
-        return (
-            {"visible": True, "__type__": "update"},
-            "pretrained%s/f0G%s.pth" % (path_str, sr2)
-            if if_pretrained_generator_exist
-            else "",
-            "pretrained%s/f0D%s.pth" % (path_str, sr2)
-            if if_pretrained_discriminator_exist
-            else "",
-            {"visible": True, "__type__": "update"},
-            {"visible": True, "__type__": "update"},
-            {"visible": True, "__type__": "update"},
-            {"visible": True, "__type__": "update"},
-            {"visible": True, "__type__": "update"},
-            {"visible": True, "__type__": "update"},
-        )
-        
-    return (
-        {"visible": False, "__type__": "update"},
-        ("pretrained%s/G%s.pth" % (path_str, sr2))
-        if if_pretrained_generator_exist
-        else "",
-        ("pretrained%s/D%s.pth" % (path_str, sr2))
-        if if_pretrained_discriminator_exist
-        else "",
-        {"visible": False, "__type__": "update"},
-        {"visible": False, "__type__": "update"},
-        {"visible": False, "__type__": "update"},
-        {"visible": False, "__type__": "update"},
-        {"visible": False, "__type__": "update"},
-        {"visible": False, "__type__": "update"},
-    )
-
-
-global log_interval
-
-
-def set_log_interval(exp_dir, batch_size12):
-    log_interval = 1
-
-    folder_path = os.path.join(exp_dir, "1_16k_wavs")
-
-    if os.path.exists(folder_path) and os.path.isdir(folder_path):
-        wav_files = [f for f in os.listdir(folder_path) if f.endswith(".wav")]
-        if wav_files:
-            sample_size = len(wav_files)
-            log_interval = math.ceil(sample_size / batch_size12)
-
-    return log_interval
-
-
-# but3.click(click_train,[exp_dir1,sr2,if_f0_3,save_epoch10,total_epoch11,batch_size12,if_save_latest13,pretrained_G14,pretrained_D15,gpus16])
-def click_train(
-    exp_dir1,
-    sr2,
-    if_f0_3,
-    spk_id5,
-    save_epoch10,
-    total_epoch11,
-    batch_size12,
-    if_save_latest13,
-    pretrained_G14,
-    pretrained_D15,
-    gpus16,
-    if_cache_gpu17,
-    if_save_every_weights18,
-    version19,
-):
-    # 生成filelist
-    exp_dir = "%s/logs/%s" % (now_dir, exp_dir1)
-    os.makedirs(exp_dir, exist_ok=True)
-    gt_wavs_dir = "%s/0_gt_wavs" % (exp_dir)
-    feature_dir = (
-        "%s/3_feature256" % (exp_dir)
-        if version19 == "v1"
-        else "%s/3_feature768" % (exp_dir)
-    )
-
-    log_interval = set_log_interval(exp_dir, batch_size12)
-
-    if if_f0_3:
-        f0_dir = "%s/2a_f0" % (exp_dir)
-        f0nsf_dir = "%s/2b-f0nsf" % (exp_dir)
-        names = (
-            set([name.split(".")[0] for name in os.listdir(gt_wavs_dir)])
-            & set([name.split(".")[0] for name in os.listdir(feature_dir)])
-            & set([name.split(".")[0] for name in os.listdir(f0_dir)])
-            & set([name.split(".")[0] for name in os.listdir(f0nsf_dir)])
-        )
-    else:
-        names = set([name.split(".")[0] for name in os.listdir(gt_wavs_dir)]) & set(
-            [name.split(".")[0] for name in os.listdir(feature_dir)]
-        )
-    opt = []
-    for name in names:
-        if if_f0_3:
-            opt.append(
-                "%s/%s.wav|%s/%s.npy|%s/%s.wav.npy|%s/%s.wav.npy|%s"
-                % (
-                    gt_wavs_dir.replace("\\", "\\\\"),
-                    name,
-                    feature_dir.replace("\\", "\\\\"),
-                    name,
-                    f0_dir.replace("\\", "\\\\"),
-                    name,
-                    f0nsf_dir.replace("\\", "\\\\"),
-                    name,
-                    spk_id5,
-                )
-            )
-        else:
-            opt.append(
-                "%s/%s.wav|%s/%s.npy|%s"
-                % (
-                    gt_wavs_dir.replace("\\", "\\\\"),
-                    name,
-                    feature_dir.replace("\\", "\\\\"),
-                    name,
-                    spk_id5,
-                )
-            )
-    fea_dim = 256 if version19 == "v1" else 768
-    if if_f0_3:
-        for _ in range(2):
-            opt.append(
-                "%s/logs/mute/0_gt_wavs/mute%s.wav|%s/logs/mute/3_feature%s/mute.npy|%s/logs/mute/2a_f0/mute.wav.npy|%s/logs/mute/2b-f0nsf/mute.wav.npy|%s"
-                % (now_dir, sr2, now_dir, fea_dim, now_dir, now_dir, spk_id5)
-            )
-    else:
-        for _ in range(2):
-            opt.append(
-                "%s/logs/mute/0_gt_wavs/mute%s.wav|%s/logs/mute/3_feature%s/mute.npy|%s"
-                % (now_dir, sr2, now_dir, fea_dim, spk_id5)
-            )
-    shuffle(opt)
-    with open("%s/filelist.txt" % exp_dir, "w") as f:
-        f.write("\n".join(opt))
-    print("write filelist done")
-    # 生成config#无需生成config
-    # cmd = python_cmd + " train_nsf_sim_cache_sid_load_pretrain.py -e mi-test -sr 40k -f0 1 -bs 4 -g 0 -te 10 -se 5 -pg pretrained/f0G40k.pth -pd pretrained/f0D40k.pth -l 1 -c 0"
-    print("use gpus:", gpus16)
-    if pretrained_G14 == "":
-        print("no pretrained Generator")
-    if pretrained_D15 == "":
-        print("no pretrained Discriminator")
-    if gpus16:
-        ####
-        cmd = (
-            config.python_cmd
-            + " train_nsf_sim_cache_sid_load_pretrain.py -e %s -sr %s -f0 %s -bs %s -g %s -te %s -se %s %s %s -l %s -c %s -sw %s -v %s -li %s"
-            % (
-                exp_dir1,
-                sr2,
-                1 if if_f0_3 else 0,
-                batch_size12,
-                gpus16,
-                total_epoch11,
-                save_epoch10,
-                "-pg %s" % pretrained_G14 if pretrained_G14 != "" else "",
-                "-pd %s" % pretrained_D15 if pretrained_D15 != "" else "",
-                1 if if_save_latest13 == True else 0,
-                1 if if_cache_gpu17 == True else 0,
-                1 if if_save_every_weights18 == True else 0,
-                version19,
-                log_interval,
-            )
-        )
-    else:
-        cmd = (
-            config.python_cmd
-            + " train_nsf_sim_cache_sid_load_pretrain.py -e %s -sr %s -f0 %s -bs %s -te %s -se %s %s %s -l %s -c %s -sw %s -v %s -li %s"
-            % (
-                exp_dir1,
-                sr2,
-                1 if if_f0_3 else 0,
-                batch_size12,
-                total_epoch11,
-                save_epoch10,
-                "-pg %s" % pretrained_G14 if pretrained_G14 != "" else "\b",
-                "-pd %s" % pretrained_D15 if pretrained_D15 != "" else "\b",
-                1 if if_save_latest13 == True else 0,
-                1 if if_cache_gpu17 == True else 0,
-                1 if if_save_every_weights18 == True else 0,
-                version19,
-                log_interval,
-            )
-        )
-    print(cmd)
-    global p
-    p = Popen(cmd, shell=True, cwd=now_dir)
-    global PID
-    PID = p.pid
-
-    p.wait()
-    return ("训练结束, 您可查看控制台训练日志或实验文件夹下的train.log", {"visible": False, "__type__": "update"}, {"visible": True, "__type__": "update"})
-
-
-# but4.click(train_index, [exp_dir1], info3)
-def train_index(exp_dir1, version19):
-    exp_dir = "%s/logs/%s" % (now_dir, exp_dir1)
-    os.makedirs(exp_dir, exist_ok=True)
-    feature_dir = (
-        "%s/3_feature256" % (exp_dir)
-        if version19 == "v1"
-        else "%s/3_feature768" % (exp_dir)
-    )
-    if not os.path.exists(feature_dir):
-        return "请先进行特征提取!"
-    listdir_res = list(os.listdir(feature_dir))
-    if len(listdir_res) == 0:
-        return "请先进行特征提取！"
-    infos = []
-    npys = []
-    for name in sorted(listdir_res):
-        phone = np.load("%s/%s" % (feature_dir, name))
-        npys.append(phone)
-    big_npy = np.concatenate(npys, 0)
-    big_npy_idx = np.arange(big_npy.shape[0])
-    np.random.shuffle(big_npy_idx)
-    big_npy = big_npy[big_npy_idx]
-    if big_npy.shape[0] > 2e5:
-        # if(1):
-        infos.append("Trying doing kmeans %s shape to 10k centers." % big_npy.shape[0])
-        yield "\n".join(infos)
-        try:
-            big_npy = (
-                MiniBatchKMeans(
-                    n_clusters=10000,
-                    verbose=True,
-                    batch_size=256 * config.n_cpu,
-                    compute_labels=False,
-                    init="random",
-                )
-                .fit(big_npy)
-                .cluster_centers_
-            )
-        except:
-            info = traceback.format_exc()
-            print(info)
-            infos.append(info)
-            yield "\n".join(infos)
-
-    np.save("%s/total_fea.npy" % exp_dir, big_npy)
-    n_ivf = min(int(16 * np.sqrt(big_npy.shape[0])), big_npy.shape[0] // 39)
-    infos.append("%s,%s" % (big_npy.shape, n_ivf))
-    yield "\n".join(infos)
-    index = faiss.index_factory(256 if version19 == "v1" else 768, "IVF%s,Flat" % n_ivf)
-    # index = faiss.index_factory(256if version19=="v1"else 768, "IVF%s,PQ128x4fs,RFlat"%n_ivf)
-    infos.append("training")
-    yield "\n".join(infos)
-    index_ivf = faiss.extract_index_ivf(index)  #
-    index_ivf.nprobe = 1
-    index.train(big_npy)
-    faiss.write_index(
-        index,
-        "%s/trained_IVF%s_Flat_nprobe_%s_%s_%s.index"
-        % (exp_dir, n_ivf, index_ivf.nprobe, exp_dir1, version19),
-    )
-    # faiss.write_index(index, '%s/trained_IVF%s_Flat_FastScan_%s.index'%(exp_dir,n_ivf,version19))
-    infos.append("adding")
-    yield "\n".join(infos)
-    batch_size_add = 8192
-    for i in range(0, big_npy.shape[0], batch_size_add):
-        index.add(big_npy[i : i + batch_size_add])
-    faiss.write_index(
-        index,
-        "%s/added_IVF%s_Flat_nprobe_%s_%s_%s.index"
-        % (exp_dir, n_ivf, index_ivf.nprobe, exp_dir1, version19),
-    )
-    infos.append(
-        "Successful Index Construction，added_IVF%s_Flat_nprobe_%s_%s_%s.index"
-        % (n_ivf, index_ivf.nprobe, exp_dir1, version19)
-    )
-    # faiss.write_index(index, '%s/added_IVF%s_Flat_FastScan_%s.index'%(exp_dir,n_ivf,version19))
-    # infos.append("成功构建索引，added_IVF%s_Flat_FastScan_%s.index"%(n_ivf,version19))
-    yield "\n".join(infos)
-
-#def setBoolean(status): #true to false and vice versa / not implemented yet, dont touch!!!!!!!
-#    status = not status
-#    return status
-    
-# but5.click(train1key, [exp_dir1, sr2, if_f0_3, trainset_dir4, spk_id5, gpus6, np7, f0method8, save_epoch10, total_epoch11, batch_size12, if_save_latest13, pretrained_G14, pretrained_D15, gpus16, if_cache_gpu17], info3)
-def train1key(
-    exp_dir1,
-    sr2,
-    if_f0_3,
-    trainset_dir4,
-    spk_id5,
-    np7,
-    f0method8,
-    save_epoch10,
-    total_epoch11,
-    batch_size12,
-    if_save_latest13,
-    pretrained_G14,
-    pretrained_D15,
-    gpus16,
-    if_cache_gpu17,
-    if_save_every_weights18,
-    version19,
-    echl
-):
-    infos = []
-
-    def get_info_str(strr):
-        infos.append(strr)
-        return "\n".join(infos)
-
-    model_log_dir = "%s/logs/%s" % (now_dir, exp_dir1)
-    preprocess_log_path = "%s/preprocess.log" % model_log_dir
-    extract_f0_feature_log_path = "%s/extract_f0_feature.log" % model_log_dir
-    gt_wavs_dir = "%s/0_gt_wavs" % model_log_dir
-    feature_dir = (
-        "%s/3_feature256" % model_log_dir
-        if version19 == "v1"
-        else "%s/3_feature768" % model_log_dir
-    )
-
-    os.makedirs(model_log_dir, exist_ok=True)
-    #########step1:处理数据
-    open(preprocess_log_path, "w").close()
-    cmd = (
-        config.python_cmd
-        + " trainset_preprocess_pipeline_print.py %s %s %s %s "
-        % (trainset_dir4, sr_dict[sr2], np7, model_log_dir)
-        + str(config.noparallel)
-    )
-    yield get_info_str(i18n("step1:正在处理数据"))
-    yield get_info_str(cmd)
-    p = Popen(cmd, shell=True)
-    p.wait()
-    with open(preprocess_log_path, "r") as f:
-        print(f.read())
-    #########step2a:提取音高
-    open(extract_f0_feature_log_path, "w")
-    if if_f0_3:
-        yield get_info_str("step2a:正在提取音高")
-        cmd = config.python_cmd + " extract_f0_print.py %s %s %s %s" % (
-            model_log_dir,
-            np7,
-            f0method8,
-            echl
-        )
-        yield get_info_str(cmd)
-        p = Popen(cmd, shell=True, cwd=now_dir)
-        p.wait()
-        with open(extract_f0_feature_log_path, "r") as f:
-            print(f.read())
-    else:
-        yield get_info_str(i18n("step2a:无需提取音高"))
-    #######step2b:提取特征
-    yield get_info_str(i18n("step2b:正在提取特征"))
-    gpus = gpus16.split("-")
-    leng = len(gpus)
-    ps = []
-    for idx, n_g in enumerate(gpus):
-        cmd = config.python_cmd + " extract_feature_print.py %s %s %s %s %s %s" % (
-            config.device,
-            leng,
-            idx,
-            n_g,
-            model_log_dir,
-            version19,
-        )
-        yield get_info_str(cmd)
-        p = Popen(
-            cmd, shell=True, cwd=now_dir
-        )  # , shell=True, stdin=PIPE, stdout=PIPE, stderr=PIPE, cwd=now_dir
-        ps.append(p)
-    for p in ps:
-        p.wait()
-    with open(extract_f0_feature_log_path, "r") as f:
-        print(f.read())
-    #######step3a:训练模型
-    yield get_info_str(i18n("step3a:正在训练模型"))
-    # 生成filelist
-    if if_f0_3:
-        f0_dir = "%s/2a_f0" % model_log_dir
-        f0nsf_dir = "%s/2b-f0nsf" % model_log_dir
-        names = (
-            set([name.split(".")[0] for name in os.listdir(gt_wavs_dir)])
-            & set([name.split(".")[0] for name in os.listdir(feature_dir)])
-            & set([name.split(".")[0] for name in os.listdir(f0_dir)])
-            & set([name.split(".")[0] for name in os.listdir(f0nsf_dir)])
-        )
-    else:
-        names = set([name.split(".")[0] for name in os.listdir(gt_wavs_dir)]) & set(
-            [name.split(".")[0] for name in os.listdir(feature_dir)]
-        )
-    opt = []
-    for name in names:
-        if if_f0_3:
-            opt.append(
-                "%s/%s.wav|%s/%s.npy|%s/%s.wav.npy|%s/%s.wav.npy|%s"
-                % (
-                    gt_wavs_dir.replace("\\", "\\\\"),
-                    name,
-                    feature_dir.replace("\\", "\\\\"),
-                    name,
-                    f0_dir.replace("\\", "\\\\"),
-                    name,
-                    f0nsf_dir.replace("\\", "\\\\"),
-                    name,
-                    spk_id5,
-                )
-            )
-        else:
-            opt.append(
-                "%s/%s.wav|%s/%s.npy|%s"
-                % (
-                    gt_wavs_dir.replace("\\", "\\\\"),
-                    name,
-                    feature_dir.replace("\\", "\\\\"),
-                    name,
-                    spk_id5,
-                )
-            )
-    fea_dim = 256 if version19 == "v1" else 768
-    if if_f0_3:
-        for _ in range(2):
-            opt.append(
-                "%s/logs/mute/0_gt_wavs/mute%s.wav|%s/logs/mute/3_feature%s/mute.npy|%s/logs/mute/2a_f0/mute.wav.npy|%s/logs/mute/2b-f0nsf/mute.wav.npy|%s"
-                % (now_dir, sr2, now_dir, fea_dim, now_dir, now_dir, spk_id5)
-            )
-    else:
-        for _ in range(2):
-            opt.append(
-                "%s/logs/mute/0_gt_wavs/mute%s.wav|%s/logs/mute/3_feature%s/mute.npy|%s"
-                % (now_dir, sr2, now_dir, fea_dim, spk_id5)
-            )
-    shuffle(opt)
-    with open("%s/filelist.txt" % model_log_dir, "w") as f:
-        f.write("\n".join(opt))
-    yield get_info_str("write filelist done")
-    if gpus16:
-        cmd = (
-            config.python_cmd
-            + " train_nsf_sim_cache_sid_load_pretrain.py -e %s -sr %s -f0 %s -bs %s -g %s -te %s -se %s %s %s -l %s -c %s -sw %s -v %s"
-            % (
-                exp_dir1,
-                sr2,
-                1 if if_f0_3 else 0,
-                batch_size12,
-                gpus16,
-                total_epoch11,
-                save_epoch10,
-                "-pg %s" % pretrained_G14 if pretrained_G14 != "" else "",
-                "-pd %s" % pretrained_D15 if pretrained_D15 != "" else "",
-                1 if if_save_latest13 == True else 0,
-                1 if if_cache_gpu17 == True else 0,
-                1 if if_save_every_weights18 == True else 0,
-                version19,
-            )
-        )
-    else:
-        cmd = (
-            config.python_cmd
-            + " train_nsf_sim_cache_sid_load_pretrain.py -e %s -sr %s -f0 %s -bs %s -te %s -se %s %s %s -l %s -c %s -sw %s -v %s"
-            % (
-                exp_dir1,
-                sr2,
-                1 if if_f0_3 else 0,
-                batch_size12,
-                total_epoch11,
-                save_epoch10,
-                "-pg %s" % pretrained_G14 if pretrained_G14 != "" else "",
-                "-pd %s" % pretrained_D15 if pretrained_D15 != "" else "",
-                1 if if_save_latest13 == True else 0,
-                1 if if_cache_gpu17 == True else 0,
-                1 if if_save_every_weights18 == True else 0,
-                version19,
-            )
-        )
-    yield get_info_str(cmd)
-    p = Popen(cmd, shell=True, cwd=now_dir)
-    p.wait()
-    yield get_info_str(i18n("训练结束, 您可查看控制台训练日志或实验文件夹下的train.log"))
-    #######step3b:训练索引
-    npys = []
-    listdir_res = list(os.listdir(feature_dir))
-    for name in sorted(listdir_res):
-        phone = np.load("%s/%s" % (feature_dir, name))
-        npys.append(phone)
-    big_npy = np.concatenate(npys, 0)
-
-    big_npy_idx = np.arange(big_npy.shape[0])
-    np.random.shuffle(big_npy_idx)
-    big_npy = big_npy[big_npy_idx]
-
-    if big_npy.shape[0] > 2e5:
-        # if(1):
-        info = "Trying doing kmeans %s shape to 10k centers." % big_npy.shape[0]
-        print(info)
-        yield get_info_str(info)
-        try:
-            big_npy = (
-                MiniBatchKMeans(
-                    n_clusters=10000,
-                    verbose=True,
-                    batch_size=256 * config.n_cpu,
-                    compute_labels=False,
-                    init="random",
-                )
-                .fit(big_npy)
-                .cluster_centers_
-            )
-        except:
-            info = traceback.format_exc()
-            print(info)
-            yield get_info_str(info)
-
-    np.save("%s/total_fea.npy" % model_log_dir, big_npy)
-
-    # n_ivf =  big_npy.shape[0] // 39
-    n_ivf = min(int(16 * np.sqrt(big_npy.shape[0])), big_npy.shape[0] // 39)
-    yield get_info_str("%s,%s" % (big_npy.shape, n_ivf))
-    index = faiss.index_factory(256 if version19 == "v1" else 768, "IVF%s,Flat" % n_ivf)
-    yield get_info_str("training index")
-    index_ivf = faiss.extract_index_ivf(index)  #
-    index_ivf.nprobe = 1
-    index.train(big_npy)
-    faiss.write_index(
-        index,
-        "%s/trained_IVF%s_Flat_nprobe_%s_%s_%s.index"
-        % (model_log_dir, n_ivf, index_ivf.nprobe, exp_dir1, version19),
-    )
-    yield get_info_str("adding index")
-    batch_size_add = 8192
-    for i in range(0, big_npy.shape[0], batch_size_add):
-        index.add(big_npy[i : i + batch_size_add])
-    faiss.write_index(
-        index,
-        "%s/added_IVF%s_Flat_nprobe_%s_%s_%s.index"
-        % (model_log_dir, n_ivf, index_ivf.nprobe, exp_dir1, version19),
-    )
-    yield get_info_str(
-        "成功构建索引, added_IVF%s_Flat_nprobe_%s_%s_%s.index"
-        % (n_ivf, index_ivf.nprobe, exp_dir1, version19)
-    )
-    yield get_info_str(i18n("全流程结束！"))
-
-
-#                    ckpt_path2.change(change_info_,[ckpt_path2],[sr__,if_f0__])
-def change_info_(ckpt_path):
-    if not os.path.exists(ckpt_path.replace(os.path.basename(ckpt_path), "train.log")):
-        return {"__type__": "update"}, {"__type__": "update"}, {"__type__": "update"}
-    try:
-        with open(
-            ckpt_path.replace(os.path.basename(ckpt_path), "train.log"), "r"
-        ) as f:
-            info = eval(f.read().strip("\n").split("\n")[0].split("\t")[-1])
-            sr, f0 = info["sample_rate"], info["if_f0"]
-            version = "v2" if ("version" in info and info["version"] == "v2") else "v1"
-            return sr, str(f0), version
-    except:
-        traceback.print_exc()
-        return {"__type__": "update"}, {"__type__": "update"}, {"__type__": "update"}
-
-
-def export_onnx(ModelPath, ExportedPath):
-    cpt = torch.load(ModelPath, map_location="cpu")
-    cpt["config"][-3] = cpt["weight"]["emb_g.weight"].shape[0]
-    vec_channels = 256 if cpt.get("version", "v1") == "v1" else 768
-
-    test_phone = torch.rand(1, 200, vec_channels)  # hidden unit
-    test_phone_lengths = torch.tensor([200]).long()  # hidden unit 长度（貌似没啥用）
-    test_pitch = torch.randint(size=(1, 200), low=5, high=255)  # 基频（单位赫兹）
-    test_pitchf = torch.rand(1, 200)  # nsf基频
-    test_ds = torch.LongTensor([0])  # 说话人ID
-    test_rnd = torch.rand(1, 192, 200)  # 噪声（加入随机因子）
-
-    device = "cpu"  # 导出时设备（不影响使用模型）
-
-
-    net_g = SynthesizerTrnMsNSFsidM(
-        *cpt["config"], is_half=False, version=cpt.get("version", "v1")
-    )  # fp32导出（C++要支持fp16必须手动将内存重新排列所以暂时不用fp16）
-    net_g.load_state_dict(cpt["weight"], strict=False)
-    input_names = ["phone", "phone_lengths", "pitch", "pitchf", "ds", "rnd"]
-    output_names = [
-        "audio",
-    ]
-    # net_g.construct_spkmixmap(n_speaker) 多角色混合轨道导出
-    torch.onnx.export(
-        net_g,
-        (
-            test_phone.to(device),
-            test_phone_lengths.to(device),
-            test_pitch.to(device),
-            test_pitchf.to(device),
-            test_ds.to(device),
-            test_rnd.to(device),
-        ),
-        ExportedPath,
-        dynamic_axes={
-            "phone": [1],
-            "pitch": [1],
-            "pitchf": [1],
-            "rnd": [2],
-        },
-        do_constant_folding=False,
-        opset_version=13,
-        verbose=False,
-        input_names=input_names,
-        output_names=output_names,
-    )
-    return "Finished"
-
-
-#region Mangio-RVC-Fork CLI App
-import re as regex
-import scipy.io.wavfile as wavfile
-
-cli_current_page = "HOME"
-
-def cli_split_command(com):
-    exp = r'(?:(?<=\s)|^)"(.*?)"(?=\s|$)|(\S+)'
-    split_array = regex.findall(exp, com)
-    split_array = [group[0] if group[0] else group[1] for group in split_array]
-    return split_array
-
-def execute_generator_function(genObject):
-    for _ in genObject: pass
-
-def cli_infer(com):
-    # get VC first
-    com = cli_split_command(com)
-    model_name = com[0]
-    source_audio_path = com[1]
-    output_file_name = com[2]
-    feature_index_path = com[3]
-    f0_file = None # Not Implemented Yet
-
-    # Get parameters for inference
-    speaker_id = int(com[4])
-    transposition = float(com[5])
-    f0_method = com[6]
-    crepe_hop_length = int(com[7])
-    harvest_median_filter = int(com[8])
-    resample = int(com[9])
-    mix = float(com[10])
-    feature_ratio = float(com[11])
-    protection_amnt = float(com[12])
-    #####
-    
-    print("Mangio-RVC-Fork Infer-CLI: Starting the inference...")
-    vc_data = get_vc(model_name)
-    print(vc_data)
-    print("Mangio-RVC-Fork Infer-CLI: Performing inference...")
-    conversion_data = vc_single(
-        speaker_id,
-        source_audio_path,
-        source_audio_path,
-        transposition,
-        f0_file,
-        f0_method,
-        feature_index_path,
-        feature_index_path,
-        feature_ratio,
-        harvest_median_filter,
-        resample,
-        mix,
-        protection_amnt,
-        crepe_hop_length,        
-    )
-    if "Success." in conversion_data[0]:
-        print("Mangio-RVC-Fork Infer-CLI: Inference succeeded. Writing to %s/%s..." % ('audio-outputs', output_file_name))
-        wavfile.write('%s/%s' % ('audio-outputs', output_file_name), conversion_data[1][0], conversion_data[1][1])
-        print("Mangio-RVC-Fork Infer-CLI: Finished! Saved output to %s/%s" % ('audio-outputs', output_file_name))
-    else:
-        print("Mangio-RVC-Fork Infer-CLI: Inference failed. Here's the traceback: ")
-        print(conversion_data[0])
-
-def cli_pre_process(com):
-    com = cli_split_command(com)
-    model_name = com[0]
-    trainset_directory = com[1]
-    sample_rate = com[2]
-    num_processes = int(com[3])
-
-    print("Mangio-RVC-Fork Pre-process: Starting...")
-    generator = preprocess_dataset(
-        trainset_directory, 
-        model_name, 
-        sample_rate, 
-        num_processes
-    )
-    execute_generator_function(generator)
-    print("Mangio-RVC-Fork Pre-process: Finished")
-
-def cli_extract_feature(com):
-    com = cli_split_command(com)
-    model_name = com[0]
-    gpus = com[1]
-    num_processes = int(com[2])
-    has_pitch_guidance = True if (int(com[3]) == 1) else False
-    f0_method = com[4]
-    crepe_hop_length = int(com[5])
-    version = com[6] # v1 or v2
-    
-    print("Mangio-RVC-CLI: Extract Feature Has Pitch: " + str(has_pitch_guidance))
-    print("Mangio-RVC-CLI: Extract Feature Version: " + str(version))
-    print("Mangio-RVC-Fork Feature Extraction: Starting...")
-    generator = extract_f0_feature(
-        gpus, 
-        num_processes, 
-        f0_method, 
-        has_pitch_guidance, 
-        model_name, 
-        version, 
-        crepe_hop_length
-    )
-    execute_generator_function(generator)
-    print("Mangio-RVC-Fork Feature Extraction: Finished")
-
-def cli_train(com):
-    com = cli_split_command(com)
-    model_name = com[0]
-    sample_rate = com[1]
-    has_pitch_guidance = True if (int(com[2]) == 1) else False
-    speaker_id = int(com[3])
-    save_epoch_iteration = int(com[4])
-    total_epoch = int(com[5]) # 10000
-    batch_size = int(com[6])
-    gpu_card_slot_numbers = com[7]
-    if_save_latest = True if (int(com[8]) == 1) else False
-    if_cache_gpu = True if (int(com[9]) == 1) else False
-    if_save_every_weight = True if (int(com[10]) == 1) else False
-    version = com[11]
-
-    pretrained_base = "pretrained/" if version == "v1" else "pretrained_v2/" 
-    
-    g_pretrained_path = "%sf0G%s.pth" % (pretrained_base, sample_rate)
-    d_pretrained_path = "%sf0D%s.pth" % (pretrained_base, sample_rate)
-
-    print("Mangio-RVC-Fork Train-CLI: Training...")
-    click_train(
-        model_name,
-        sample_rate,
-        has_pitch_guidance,
-        speaker_id,
-        save_epoch_iteration,
-        total_epoch,
-        batch_size,
-        if_save_latest,
-        g_pretrained_path,
-        d_pretrained_path,
-        gpu_card_slot_numbers,
-        if_cache_gpu,
-        if_save_every_weight,
-        version
-    )
-
-def cli_train_feature(com):
-    com = cli_split_command(com)
-    model_name = com[0]
-    version = com[1]
-    print("Mangio-RVC-Fork Train Feature Index-CLI: Training... Please wait")
-    generator = train_index(
-        model_name,
-        version
-    )
-    execute_generator_function(generator)
-    print("Mangio-RVC-Fork Train Feature Index-CLI: Done!")
-
-def cli_extract_model(com):
-    com = cli_split_command(com)
-    model_path = com[0]
-    save_name = com[1]
-    sample_rate = com[2]
-    has_pitch_guidance = com[3]
-    info = com[4]
-    version = com[5]
-    extract_small_model_process = extract_small_model(
-        model_path,
-        save_name,
-        sample_rate,
-        has_pitch_guidance,
-        info,
-        version
-    )
-    if extract_small_model_process == "Success.":
-        print("Mangio-RVC-Fork Extract Small Model: Success!")
-    else:
-        print(str(extract_small_model_process))        
-        print("Mangio-RVC-Fork Extract Small Model: Failed!")
-
-
-def preset_apply(preset, qfer, tmbr):
-    if str(preset) != '':
-        with open(str(preset), 'r') as p:
-            content = p.readlines()
-            qfer, tmbr = content[0].split('\n')[0], content[1]
-            
-            formant_apply(qfer, tmbr)
-    else:
-        pass
-    return ({"value": qfer, "__type__": "update"}, {"value": tmbr, "__type__": "update"})
-
-def print_page_details():
-    if cli_current_page == "HOME":
-        print("    go home            : Takes you back to home with a navigation list.")
-        print("    go infer           : Takes you to inference command execution.\n")
-        print("    go pre-process     : Takes you to training step.1) pre-process command execution.")
-        print("    go extract-feature : Takes you to training step.2) extract-feature command execution.")
-        print("    go train           : Takes you to training step.3) being or continue training command execution.")
-        print("    go train-feature   : Takes you to the train feature index command execution.\n")
-        print("    go extract-model   : Takes you to the extract small model command execution.")
-    elif cli_current_page == "INFER":
-        print("    arg 1) model name with .pth in ./weights: mi-test.pth")
-        print("    arg 2) source audio path: myFolder\\MySource.wav")
-        print("    arg 3) output file name to be placed in './audio-outputs': MyTest.wav")
-        print("    arg 4) feature index file path: logs/mi-test/added_IVF3042_Flat_nprobe_1.index")
-        print("    arg 5) speaker id: 0")
-        print("    arg 6) transposition: 0")
-        print("    arg 7) f0 method: harvest (pm, harvest, crepe, crepe-tiny, hybrid[x,x,x,x], mangio-crepe, mangio-crepe-tiny)")
-        print("    arg 8) crepe hop length: 160")
-        print("    arg 9) harvest median filter radius: 3 (0-7)")
-        print("    arg 10) post resample rate: 0")
-        print("    arg 11) mix volume envelope: 1")
-        print("    arg 12) feature index ratio: 0.78 (0-1)")
-        print("    arg 13) Voiceless Consonant Protection (Less Artifact): 0.33 (Smaller number = more protection. 0.50 means Dont Use.) \n")
-        print("Example: mi-test.pth saudio/Sidney.wav myTest.wav logs/mi-test/added_index.index 0 -2 harvest 160 3 0 1 0.95 0.33")
-    elif cli_current_page == "PRE-PROCESS":
-        print("    arg 1) Model folder name in ./logs: mi-test")
-        print("    arg 2) Trainset directory: mydataset (or) E:\\my-data-set")
-        print("    arg 3) Sample rate: 40k (32k, 40k, 48k)")
-        print("    arg 4) Number of CPU threads to use: 8 \n")
-        print("Example: mi-test mydataset 40k 24")
-    elif cli_current_page == "EXTRACT-FEATURE":
-        print("    arg 1) Model folder name in ./logs: mi-test")
-        print("    arg 2) Gpu card slot: 0 (0-1-2 if using 3 GPUs)")
-        print("    arg 3) Number of CPU threads to use: 8")
-        print("    arg 4) Has Pitch Guidance?: 1 (0 for no, 1 for yes)")
-        print("    arg 5) f0 Method: harvest (pm, harvest, dio, crepe)")
-        print("    arg 6) Crepe hop length: 128")
-        print("    arg 7) Version for pre-trained models: v2 (use either v1 or v2)\n")
-        print("Example: mi-test 0 24 1 harvest 128 v2")
-    elif cli_current_page == "TRAIN":
-        print("    arg 1) Model folder name in ./logs: mi-test")
-        print("    arg 2) Sample rate: 40k (32k, 40k, 48k)")
-        print("    arg 3) Has Pitch Guidance?: 1 (0 for no, 1 for yes)")
-        print("    arg 4) speaker id: 0")
-        print("    arg 5) Save epoch iteration: 50")
-        print("    arg 6) Total epochs: 10000")
-        print("    arg 7) Batch size: 8")
-        print("    arg 8) Gpu card slot: 0 (0-1-2 if using 3 GPUs)")
-        print("    arg 9) Save only the latest checkpoint: 0 (0 for no, 1 for yes)")
-        print("    arg 10) Whether to cache training set to vram: 0 (0 for no, 1 for yes)")
-        print("    arg 11) Save extracted small model every generation?: 0 (0 for no, 1 for yes)")
-        print("    arg 12) Model architecture version: v2 (use either v1 or v2)\n")
-        print("Example: mi-test 40k 1 0 50 10000 8 0 0 0 0 v2")
-    elif cli_current_page == "TRAIN-FEATURE":
-        print("    arg 1) Model folder name in ./logs: mi-test")
-        print("    arg 2) Model architecture version: v2 (use either v1 or v2)\n")
-        print("Example: mi-test v2")
-    elif cli_current_page == "EXTRACT-MODEL":
-        print("    arg 1) Model Path: logs/mi-test/G_168000.pth")
-        print("    arg 2) Model save name: MyModel")
-        print("    arg 3) Sample rate: 40k (32k, 40k, 48k)")
-        print("    arg 4) Has Pitch Guidance?: 1 (0 for no, 1 for yes)")
-        print('    arg 5) Model information: "My Model"')
-        print("    arg 6) Model architecture version: v2 (use either v1 or v2)\n")
-        print('Example: logs/mi-test/G_168000.pth MyModel 40k 1 "Created by Cole Mangio" v2')
-    print("")
-
-def change_page(page):
-    global cli_current_page
-    cli_current_page = page
-    return 0
-
-def execute_command(com):
-    if com == "go home":
-        return change_page("HOME")
-    elif com == "go infer":
-        return change_page("INFER")
-    elif com == "go pre-process":
-        return change_page("PRE-PROCESS")
-    elif com == "go extract-feature":
-        return change_page("EXTRACT-FEATURE")
-    elif com == "go train":
-        return change_page("TRAIN")
-    elif com == "go train-feature":
-        return change_page("TRAIN-FEATURE")
-    elif com == "go extract-model":
-        return change_page("EXTRACT-MODEL")
-    else:
-        if com[:3] == "go ":
-            print("page '%s' does not exist!" % com[3:])
-            return 0
-    
-    if cli_current_page == "INFER":
-        cli_infer(com)
-    elif cli_current_page == "PRE-PROCESS":
-        cli_pre_process(com)
-    elif cli_current_page == "EXTRACT-FEATURE":
-        cli_extract_feature(com)
-    elif cli_current_page == "TRAIN":
-        cli_train(com)
-    elif cli_current_page == "TRAIN-FEATURE":
-        cli_train_feature(com)
-    elif cli_current_page == "EXTRACT-MODEL":
-        cli_extract_model(com)
-
-def cli_navigation_loop():
-    while True:
-        print("You are currently in '%s':" % cli_current_page)
-        print_page_details()
-        command = input("%s: " % cli_current_page)
-        try:
-            execute_command(command)
-        except:
-            print(traceback.format_exc())
-
-if(config.is_cli):
-    print("\n\nMangio-RVC-Fork v2 CLI App!\n")
-    print("Welcome to the CLI version of RVC. Please read the documentation on https://github.com/Mangio621/Mangio-RVC-Fork (README.MD) to understand how to use this app.\n")
-    cli_navigation_loop()
-
-#endregion
-
-#region RVC WebUI App
-
-def get_presets():
-    data = None
-    with open('../inference-presets.json', 'r') as file:
-        data = json.load(file)
-    preset_names = []
-    for preset in data['presets']:
-        preset_names.append(preset['name'])
-    
-    return preset_names
-
-def stepdisplay(if_save_every_weights):
-    return ({"visible": if_save_every_weights, "__type__": "update"})
-
-def match_index(sid0):
-    picked = False
-    #folder = sid0.split('.')[0]
-    
-    #folder = re.split(r'. |_', sid0)[0]
-    folder = sid0.split('.')[0].split('_')[0]
-    #folder_test = sid0.split('.')[0].split('_')[0].split('-')[0]
-    parent_dir = "./logs/" + folder
-    #print(parent_dir)
-    if os.path.exists(parent_dir):
-        #print('path exists')
-        for filename in os.listdir(parent_dir.replace('\\','/')):
-            if filename.endswith(".index"):
-                for i in range(len(indexes_list)):
-                    if indexes_list[i] == (os.path.join(("./logs/" + folder), filename).replace('\\','/')):
-                        print('regular index found')
-                        break
-                    else:
-                        if indexes_list[i] == (os.path.join(("./logs/" + folder.lower()), filename).replace('\\','/')):
-                            print('lowered index found')
-                            parent_dir = "./logs/" + folder.lower()
-                            break
-                        #elif (indexes_list[i]).casefold() == ((os.path.join(("./logs/" + folder), filename).replace('\\','/')).casefold()):
-                        #    print('8')
-                        #    parent_dir = "./logs/" + folder.casefold()
-                        #    break
-                        #elif (indexes_list[i]) == ((os.path.join(("./logs/" + folder_test), filename).replace('\\','/'))):
-                        #    parent_dir = "./logs/" + folder_test
-                        #    print(parent_dir)
-                        #    break
-                        #elif (indexes_list[i]) == (os.path.join(("./logs/" + folder_test.lower()), filename).replace('\\','/')):
-                        #    parent_dir = "./logs/" + folder_test
-                        #    print(parent_dir)
-                        #    break
-                        #else:
-                        #    #print('couldnt find index')
-                        #    continue
-                    
-                #print('all done')
-                index_path=os.path.join(parent_dir.replace('\\','/'), filename.replace('\\','/')).replace('\\','/')
-                #print(index_path)
-                return (index_path, index_path)
-                
-
-    else:
-        #print('nothing found')
-        return ('', '')
-
-def choveraudio():
-    return ''
-
-
-def stoptraining(mim): 
-    if int(mim) == 1:
-        
-        with open("stop.txt", "w+") as tostops:
-
-            
-            tostops.writelines('stop')
-        #p.terminate()
-        #p.kill()
-        try:
-            os.kill(PID, signal.SIGTERM)
-        except Exception as e:
-            print(f"Couldn't click due to {e}")
-            pass
-    else:
-        pass
-    
-    return (
-        {"visible": False, "__type__": "update"}, 
-        {"visible": True, "__type__": "update"},
-    )
-
-
-def whethercrepeornah(radio):
-    mango = True if radio == 'mangio-crepe' or radio == 'mangio-crepe-tiny' else False
-    
-    return ({"visible": mango, "__type__": "update"})
-
-
-#Change your Gradio Theme here. 👇 👇 👇 👇
-with gr.Blocks(theme='HaleyCH/HaleyCH_Theme') as app: 
-    gr.HTML("<h1> The Mangio-RVC-Fork 💻 </h1>")
-    gr.Markdown(
-        value=i18n(
-            "本软件以MIT协议开源, 作者不对软件具备任何控制力, 使用软件者、传播软件导出的声音者自负全责. <br>如不认可该条款, 则不能使用或引用软件包内任何代码和文件. 详见根目录<b>使用需遵守的协议-LICENSE.txt</b>."
-        )
-    )
-    with gr.Tabs():
-        
-        with gr.TabItem(i18n("模型推理")):
-            # Inference Preset Row
-            # with gr.Row():
-            #     mangio_preset = gr.Dropdown(label="Inference Preset", choices=sorted(get_presets()))
-            #     mangio_preset_name_save = gr.Textbox(
-            #         label="Your preset name"
-            #     )
-            #     mangio_preset_save_btn = gr.Button('Save Preset', variant="primary")
-
-            # Other RVC stuff
-            with gr.Row():
-                
-                #sid0 = gr.Dropdown(label=i18n("推理音色"), choices=sorted(names), value=check_for_name())
-                sid0 = gr.Dropdown(label=i18n("推理音色"), choices=sorted(names), value='')
-                #input_audio_path2
-                
-                
-                refresh_button = gr.Button(i18n("Refresh voice list, index path and audio files"), variant="primary")
-                clean_button = gr.Button(i18n("卸载音色省显存"), variant="primary")
-                spk_item = gr.Slider(
-                    minimum=0,
-                    maximum=2333,
-                    step=1,
-                    label=i18n("请选择说话人id"),
-                    value=0,
-                    visible=False,
-                    interactive=True,
-                )
-                clean_button.click(fn=clean, inputs=[], outputs=[sid0])
-
-            with gr.Group():
-                gr.Markdown(
-                    value=i18n("男转女推荐+12key, 女转男推荐-12key, 如果音域爆炸导致音色失真也可以自己调整到合适音域. ")
-                )
-                with gr.Row():
-                    with gr.Column():
-                        vc_transform0 = gr.Number(
-                            label=i18n("变调(整数, 半音数量, 升八度12降八度-12)"), value=0
-                        )
-                        input_audio0 = gr.Textbox(
-                            label=i18n("Add audio's name to the path to the audio file to be processed (default is the correct format example) Remove the path to use an audio from the dropdown list:"),
-                            value=os.path.abspath(os.getcwd()).replace('\\', '/') + "/audios/" + "audio.wav",
-                        )
-                        input_audio1 = gr.Dropdown(
-                            label=i18n("Auto detect audio path and select from the dropdown:"),
-                            choices=sorted(audio_paths),
-                            value=get_audios(),
-                            interactive=True,
-                        )
-                        input_audio1.change(fn=choveraudio,inputs=[],outputs=[input_audio0])
-                        f0method0 = gr.Radio(
-                            label=i18n(
-                                "选择音高提取算法,输入歌声可用pm提速,harvest低音好但巨慢无比,crepe效果好但吃GPU"
-                            ),
-                            choices=["pm", "harvest", "dio", "crepe", "crepe-tiny", "mangio-crepe", "mangio-crepe-tiny", "rmvpe"], # Fork Feature. Add Crepe-Tiny
-                            value="rmvpe",
-                            interactive=True,
-                        )
-                        crepe_hop_length = gr.Slider(
-                            minimum=1,
-                            maximum=512,
-                            step=1,
-                            label=i18n("crepe_hop_length"),
-                            value=120,
-                            interactive=True,
-                            visible=False,
-                        )
-                        f0method0.change(fn=whethercrepeornah, inputs=[f0method0], outputs=[crepe_hop_length])
-                        filter_radius0 = gr.Slider(
-                            minimum=0,
-                            maximum=7,
-                            label=i18n(">=3则使用对harvest音高识别的结果使用中值滤波，数值为滤波半径，使用可以削弱哑音"),
-                            value=3,
-                            step=1,
-                            interactive=True,
-                        )
-                    with gr.Column():
-                        file_index1 = gr.Textbox(
-                            label=i18n("特征检索库文件路径,为空则使用下拉的选择结果"),
-                            value="",
-                            interactive=True,
-                        )
-                        
-                        file_index2 = gr.Dropdown(
-                            label="3. Path to your added.index file (if it didn't automatically find it.)",
-                            choices=get_indexes(),
-                            value=get_index(),
-                            interactive=True,
-                            allow_custom_value=True,
-                            )
-                        #sid0.select(fn=match_index, inputs=sid0, outputs=file_index2)
-                        
-                        
-
-                          
-                        refresh_button.click(
-                            fn=change_choices, inputs=[], outputs=[sid0, file_index2, input_audio1]
-                            )
-                        # file_big_npy1 = gr.Textbox(
-                        #     label=i18n("特征文件路径"),
-                        #     value="E:\\codes\py39\\vits_vc_gpu_train\\logs\\mi-test-1key\\total_fea.npy",
-                        #     interactive=True,
-                        # )
-                        index_rate1 = gr.Slider(
-                            minimum=0,
-                            maximum=1,
-                            label=i18n("检索特征占比"),
-                            value=0.75,
-                            interactive=True,
-                        )
-                    with gr.Column():
-                        resample_sr0 = gr.Slider(
-                            minimum=0,
-                            maximum=48000,
-                            label=i18n("后处理重采样至最终采样率，0为不进行重采样"),
-                            value=0,
-                            step=1,
-                            interactive=True,
-                        )
-                        rms_mix_rate0 = gr.Slider(
-                            minimum=0,
-                            maximum=1,
-                            label=i18n("输入源音量包络替换输出音量包络融合比例，越靠近1越使用输出包络"),
-                            value=0.25,
-                            interactive=True,
-                        )
-                        protect0 = gr.Slider(
-                            minimum=0,
-                            maximum=0.5,
-                            label=i18n(
-                                "保护清辅音和呼吸声，防止电音撕裂等artifact，拉满0.5不开启，调低加大保护力度但可能降低索引效果"
-                            ),
-                            value=0.33,
-                            step=0.01,
-                            interactive=True,
-                        )
-                        formanting = gr.Checkbox(
-                            value=False,
-                            label="[EXPERIMENTAL, WAV ONLY] Formant shift inference audio",
-                            info="Used for male to female and vice-versa conversions",
-                            interactive=True,
-                            visible=True,
-                        )
-                        
-                        formant_preset = gr.Dropdown(
-                            value='',
-                            choices=get_fshift_presets(),
-                            label="browse presets for formanting",
-                            visible=False,
-                        )
-                        formant_refresh_button = gr.Button(value='\U0001f504', visible=False,variant='primary')
-                        #formant_refresh_button = ToolButton( elem_id='1')
-                        #create_refresh_button(formant_preset, lambda: {"choices": formant_preset}, "refresh_list_shiftpresets")
-                        
-                        qfrency = gr.Slider(
-                                value=Quefrency,
-                                label="Quefrency for formant shifting",
-                                minimum=-16.0,
-                                maximum=16.0,
-                                step=0.1,
-                                visible=False,
-                                interactive=True,
-                            )
-                        tmbre = gr.Slider(
-                            value=Timbre,
-                            label="Timbre for formant shifting",
-                            minimum=-16.0,
-                            maximum=16.0,
-                            step=0.1,
-                            visible=False,
-                            interactive=True,
-                        )
-                        
-                        formant_preset.change(fn=preset_apply, inputs=[formant_preset, qfrency, tmbre], outputs=[qfrency, tmbre])
-                        frmntbut = gr.Button("Apply", variant="primary", visible=False)
-                        formanting.change(fn=formant_enabled,inputs=[formanting,qfrency,tmbre,frmntbut,formant_preset,formant_refresh_button],outputs=[formanting,qfrency,tmbre,frmntbut,formant_preset,formant_refresh_button])
-                        frmntbut.click(fn=formant_apply,inputs=[qfrency, tmbre], outputs=[qfrency, tmbre])
-                        formant_refresh_button.click(fn=update_fshift_presets,inputs=[formant_preset, qfrency, tmbre],outputs=[formant_preset, qfrency, tmbre])
-                        ##formant_refresh_button.click(fn=preset_apply, inputs=[formant_preset, qfrency, tmbre], outputs=[formant_preset, qfrency, tmbre])
-                        ##formant_refresh_button.click(fn=update_fshift_presets, inputs=[formant_preset, qfrency, tmbre], outputs=[formant_preset, qfrency, tmbre])
-                    f0_file = gr.File(label=i18n("F0曲线文件, 可选, 一行一个音高, 代替默认F0及升降调"))
-                    but0 = gr.Button(i18n("转换"), variant="primary")
-                    with gr.Row():
-                        vc_output1 = gr.Textbox(label=i18n("输出信息"))
-                        vc_output2 = gr.Audio(label=i18n("输出音频(右下角三个点,点了可以下载)"))
-                    but0.click(
-                        vc_single,
-                        [
-                            spk_item,
-                            input_audio0,
-                            input_audio1,
-                            vc_transform0,
-                            f0_file,
-                            f0method0,
-                            file_index1,
-                            file_index2,
-                            # file_big_npy1,
-                            index_rate1,
-                            filter_radius0,
-                            resample_sr0,
-                            rms_mix_rate0,
-                            protect0,
-                            crepe_hop_length
-                        ],
-                        [vc_output1, vc_output2],
-                    )
-            with gr.Group():
-                gr.Markdown(
-                    value=i18n("批量转换, 输入待转换音频文件夹, 或上传多个音频文件, 在指定文件夹(默认opt)下输出转换的音频. ")
-                )
-                with gr.Row():
-                    with gr.Column():
-                        vc_transform1 = gr.Number(
-                            label=i18n("变调(整数, 半音数量, 升八度12降八度-12)"), value=0
-                        )
-                        opt_input = gr.Textbox(label=i18n("指定输出文件夹"), value="opt")
-                        f0method1 = gr.Radio(
-                            label=i18n(
-                                "选择音高提取算法,输入歌声可用pm提速,harvest低音好但巨慢无比,crepe效果好但吃GPU"
-                            ),
-                            choices=["pm", "harvest", "crepe", "rmvpe"],
-                            value="rmvpe",
-                            interactive=True,
-                        )
-                        
-                        filter_radius1 = gr.Slider(
-                            minimum=0,
-                            maximum=7,
-                            label=i18n(">=3则使用对harvest音高识别的结果使用中值滤波，数值为滤波半径，使用可以削弱哑音"),
-                            value=3,
-                            step=1,
-                            interactive=True,
-                        )
-                    with gr.Column():
-                        file_index3 = gr.Textbox(
-                            label=i18n("特征检索库文件路径,为空则使用下拉的选择结果"),
-                            value="",
-                            interactive=True,
-                        )
-                        file_index4 = gr.Dropdown( #file index dropdown for batch
-                            label=i18n("自动检测index路径,下拉式选择(dropdown)"),
-                            choices=get_indexes(),
-                            value=get_index(),
-                            interactive=True,
-                        )
-                        sid0.select(fn=match_index, inputs=[sid0], outputs=[file_index2, file_index4])
-                        refresh_button.click(
-                            fn=lambda: change_choices()[1],
-                            inputs=[],
-                            outputs=file_index4,
-                        )
-                        # file_big_npy2 = gr.Textbox(
-                        #     label=i18n("特征文件路径"),
-                        #     value="E:\\codes\\py39\\vits_vc_gpu_train\\logs\\mi-test-1key\\total_fea.npy",
-                        #     interactive=True,
-                        # )
-                        index_rate2 = gr.Slider(
-                            minimum=0,
-                            maximum=1,
-                            label=i18n("检索特征占比"),
-                            value=1,
-                            interactive=True,
-                        )
-                    with gr.Column():
-                        resample_sr1 = gr.Slider(
-                            minimum=0,
-                            maximum=48000,
-                            label=i18n("后处理重采样至最终采样率，0为不进行重采样"),
-                            value=0,
-                            step=1,
-                            interactive=True,
-                        )
-                        rms_mix_rate1 = gr.Slider(
-                            minimum=0,
-                            maximum=1,
-                            label=i18n("输入源音量包络替换输出音量包络融合比例，越靠近1越使用输出包络"),
-                            value=1,
-                            interactive=True,
-                        )
-                        protect1 = gr.Slider(
-                            minimum=0,
-                            maximum=0.5,
-                            label=i18n(
-                                "保护清辅音和呼吸声，防止电音撕裂等artifact，拉满0.5不开启，调低加大保护力度但可能降低索引效果"
-                            ),
-                            value=0.33,
-                            step=0.01,
-                            interactive=True,
-                        )
-                    with gr.Column():
-                        dir_input = gr.Textbox(
-                            label=i18n("输入待处理音频文件夹路径(去文件管理器地址栏拷就行了)"),
-                            value=os.path.abspath(os.getcwd()).replace('\\', '/') + "/audios/",
-                        )
-                        inputs = gr.File(
-                            file_count="multiple", label=i18n("也可批量输入音频文件, 二选一, 优先读文件夹")
-                        )
-                    with gr.Row():
-                        format1 = gr.Radio(
-                            label=i18n("导出文件格式"),
-                            choices=["wav", "flac", "mp3", "m4a"],
-                            value="flac",
-                            interactive=True,
-                        )
-                        but1 = gr.Button(i18n("转换"), variant="primary")
-                        vc_output3 = gr.Textbox(label=i18n("输出信息"))
-                    but1.click(
-                        vc_multi,
-                        [
-                            spk_item,
-                            dir_input,
-                            opt_input,
-                            inputs,
-                            vc_transform1,
-                            f0method1,
-                            file_index3,
-                            file_index4,
-                            # file_big_npy2,
-                            index_rate2,
-                            filter_radius1,
-                            resample_sr1,
-                            rms_mix_rate1,
-                            protect1,
-                            format1,
-                            crepe_hop_length,
-                        ],
-                        [vc_output3],
-                    )
-            sid0.change(
-                fn=get_vc,
-                inputs=[sid0, protect0, protect1],
-                outputs=[spk_item, protect0, protect1],
-            )
-        with gr.TabItem(i18n("伴奏人声分离&去混响&去回声")):
-            with gr.Group():
-                gr.Markdown(
-                    value=i18n(
-                        "人声伴奏分离批量处理， 使用UVR5模型。 <br>"
-                        "合格的文件夹路径格式举例： E:\\codes\\py39\\vits_vc_gpu\\白鹭霜华测试样例(去文件管理器地址栏拷就行了)。 <br>"
-                        "模型分为三类： <br>"
-                        "1、保留人声：不带和声的音频选这个，对主人声保留比HP5更好。内置HP2和HP3两个模型，HP3可能轻微漏伴奏但对主人声保留比HP2稍微好一丁点； <br>"
-                        "2、仅保留主人声：带和声的音频选这个，对主人声可能有削弱。内置HP5一个模型； <br> "
-                        "3、去混响、去延迟模型（by FoxJoy）：<br>"
-                        "  (1)MDX-Net(onnx_dereverb):对于双通道混响是最好的选择，不能去除单通道混响；<br>"
-                        "&emsp;(234)DeEcho:去除延迟效果。Aggressive比Normal去除得更彻底，DeReverb额外去除混响，可去除单声道混响，但是对高频重的板式混响去不干净。<br>"
-                        "去混响/去延迟，附：<br>"
-                        "1、DeEcho-DeReverb模型的耗时是另外2个DeEcho模型的接近2倍；<br>"
-                        "2、MDX-Net-Dereverb模型挺慢的；<br>"
-                        "3、个人推荐的最干净的配置是先MDX-Net再DeEcho-Aggressive。"
-                    )
-                )
-                with gr.Row():
-                    with gr.Column():
-                        dir_wav_input = gr.Textbox(
-                            label=i18n("输入待处理音频文件夹路径"),
-                            value=((os.getcwd()).replace('\\', '/') + "/audios/")
-                        )
-                        wav_inputs = gr.File(
-                            file_count="multiple", label=i18n("也可批量输入音频文件, 二选一, 优先读文件夹")
-                        ) #####
-                    with gr.Column():
-                        model_choose = gr.Dropdown(label=i18n("模型"), choices=uvr5_names)
-                        agg = gr.Slider(
-                            minimum=0,
-                            maximum=20,
-                            step=1,
-                            label="人声提取激进程度",
-                            value=10,
-                            interactive=True,
-                            visible=False,  # 先不开放调整
-                        )
-                        opt_vocal_root = gr.Textbox(
-                            label=i18n("指定输出主人声文件夹"), value="opt"
-                        )
-                        opt_ins_root = gr.Textbox(
-                            label=i18n("指定输出非主人声文件夹"), value="opt"
-                        )
-                        format0 = gr.Radio(
-                            label=i18n("导出文件格式"),
-                            choices=["wav", "flac", "mp3", "m4a"],
-                            value="flac",
-                            interactive=True,
-                        )
-                    but2 = gr.Button(i18n("转换"), variant="primary")
-                    vc_output4 = gr.Textbox(label=i18n("输出信息"))
-                    but2.click(
-                        uvr,
-                        [
-                            model_choose,
-                            dir_wav_input,
-                            opt_vocal_root,
-                            wav_inputs,
-                            opt_ins_root,
-                            agg,
-                            format0,
-                        ],
-                        [vc_output4],
-                    )
-        with gr.TabItem(i18n("训练")):
-            gr.Markdown(
-                value=i18n(
-                    "step1: 填写实验配置. 实验数据放在logs下, 每个实验一个文件夹, 需手工输入实验名路径, 内含实验配置, 日志, 训练得到的模型文件. "
-                )
-            )
-            with gr.Row():
-                exp_dir1 = gr.Textbox(label=i18n("输入实验名"), value="mi-test")
-                sr2 = gr.Radio(
-                    label=i18n("目标采样率"),
-                    choices=["40k", "48k"],
-                    value="40k",
-                    interactive=True,
-                )
-                if_f0_3 = gr.Checkbox(
-                    label="Whether the model has pitch guidance.",
-                    value=True,
-                    interactive=True,
-                )
-                version19 = gr.Radio(
-                    label=i18n("版本"),
-                    choices=["v1", "v2"],
-                    value="v1",
-                    interactive=True,
-                    visible=True,
-                )
-                np7 = gr.Slider(
-                    minimum=0,
-                    maximum=config.n_cpu,
-                    step=1,
-                    label=i18n("提取音高和处理数据使用的CPU进程数"),
-                    value=int(np.ceil(config.n_cpu / 1.5)),
-                    interactive=True,
-                )
-            with gr.Group():  # 暂时单人的, 后面支持最多4人的#数据处理
-                gr.Markdown(
-                    value=i18n(
-                        "step2a: 自动遍历训练文件夹下所有可解码成音频的文件并进行切片归一化, 在实验目录下生成2个wav文件夹; 暂时只支持单人训练. "
-                    )
-                )
-                with gr.Row():
-                    trainset_dir4 = gr.Textbox(
-                        label=i18n("输入训练文件夹路径"), value=os.path.abspath(os.getcwd()) + "\\datasets\\"
-                    )
-                    spk_id5 = gr.Slider(
-                        minimum=0,
-                        maximum=4,
-                        step=1,
-                        label=i18n("请指定说话人id"),
-                        value=0,
-                        interactive=True,
-                    )
-                    but1 = gr.Button(i18n("处理数据"), variant="primary")
-                    info1 = gr.Textbox(label=i18n("输出信息"), value="")
-                    but1.click(
-                        preprocess_dataset, [trainset_dir4, exp_dir1, sr2, np7], [info1]
-                    )
-            with gr.Group():
-                step2b = gr.Markdown(value=i18n("step2b: 使用CPU提取音高(如果模型带音高), 使用GPU提取特征(选择卡号)"))
-                with gr.Row():
-                    with gr.Column():
-                        gpus6 = gr.Textbox(
-                            label=i18n("以-分隔输入使用的卡号, 例如   0-1-2   使用卡0和卡1和卡2"),
-                            value=gpus,
-                            interactive=True,
-                        )
-                        gpu_info9 = gr.Textbox(label=i18n("显卡信息"), value=gpu_info)
-                    with gr.Column():
-                        f0method8 = gr.Radio(
-                            label=i18n(
-                                "选择音高提取算法:输入歌声可用pm提速,高质量语音但CPU差可用dio提速,harvest质量更好但慢"
-                            ),
-                            choices=["pm", "harvest", "dio", "crepe", "mangio-crepe", "rmvpe"], # Fork feature: Crepe on f0 extraction for training.
-                            value="rmvpe",
-                            interactive=True,
-                        )
-                        
-                        extraction_crepe_hop_length = gr.Slider(
-                            minimum=1,
-                            maximum=512,
-                            step=1,
-                            label=i18n("crepe_hop_length"),
-                            value=64,
-                            interactive=True,
-                            visible=False,
-                        )
-                        
-                        f0method8.change(fn=whethercrepeornah, inputs=[f0method8], outputs=[extraction_crepe_hop_length])
-                    but2 = gr.Button(i18n("特征提取"), variant="primary")
-                    info2 = gr.Textbox(label=i18n("输出信息"), value="", max_lines=8)
-                    but2.click(
-                        extract_f0_feature,
-                        [gpus6, np7, f0method8, if_f0_3, exp_dir1, version19, extraction_crepe_hop_length],
-                        [info2],
-                    )
-            with gr.Group():
-                gr.Markdown(value=i18n("step3: 填写训练设置, 开始训练模型和索引"))
-                with gr.Row():
-                    save_epoch10 = gr.Slider(
-                        minimum=1,
-                        maximum=50,
-                        step=1,
-                        label=i18n("保存频率save_every_epoch"),
-                        value=5,
-                        interactive=True,
-                        visible=True,
-                    )
-                    total_epoch11 = gr.Slider(
-                        minimum=1,
-                        maximum=10000,
-                        step=1,
-                        label=i18n("总训练轮数total_epoch"),
-                        value=20,
-                        interactive=True,
-                    )
-                    batch_size12 = gr.Slider(
-                        minimum=1,
-                        maximum=40,
-                        step=1,
-                        label=i18n("每张显卡的batch_size"),
-                        value=default_batch_size,
-                        interactive=True,
-                    )
-                    if_save_latest13 = gr.Checkbox(
-                        label="Whether to save only the latest .ckpt file to save hard disk space",
-                        
-                        value=True,
-                        interactive=True,
-                    )
-                    if_cache_gpu17 = gr.Checkbox(
-                        label="Cache all training sets to GPU memory. Caching small datasets (less than 10 minutes) can speed up training, but caching large datasets will consume a lot of GPU memory and may not provide much speed improvement",
-                        value=False,
-                        interactive=True,
-                    )
-                    if_save_every_weights18 = gr.Checkbox(
-                        label="Save a small final model to the 'weights' folder at each save point",
-                        value=True,
-                        interactive=True,
-                    )
-                with gr.Row():
-                    pretrained_G14 = gr.Textbox(
-                        lines=2,
-                        label=i18n("加载预训练底模G路径"),
-                        value="pretrained/f0G40k.pth",
-                        interactive=True,
-                    )
-                    pretrained_D15 = gr.Textbox(
-                        lines=2,
-                        label=i18n("加载预训练底模D路径"),
-                        value="pretrained/f0D40k.pth",
-                        interactive=True,
-                    )
-                    sr2.change(
-                        change_sr2,
-                        [sr2, if_f0_3, version19],
-                        [pretrained_G14, pretrained_D15],
-                    )
-                    version19.change(
-                        change_version19,
-                        [sr2, if_f0_3, version19],
-                        [pretrained_G14, pretrained_D15, sr2],
-                    )
-                    ### if f0_3 put here
-                    if_f0_3.change(
-                            fn=change_f0,
-                            inputs=[if_f0_3, sr2, version19, step2b, gpus6, gpu_info9, extraction_crepe_hop_length, but2, info2],
-                            outputs=[f0method8, pretrained_G14, pretrained_D15, step2b, gpus6, gpu_info9, extraction_crepe_hop_length, but2, info2],
-                    )
-                    if_f0_3.change(fn=whethercrepeornah, inputs=[f0method8], outputs=[extraction_crepe_hop_length])
-                    gpus16 = gr.Textbox(
-                        label=i18n("以-分隔输入使用的卡号, 例如   0-1-2   使用卡0和卡1和卡2"),
-                        value=gpus,
-                        interactive=True,
-                    )
-                    butstop = gr.Button(
-                            "Stop Training",
-                            variant='primary',
-                            visible=False,
-                    )
-                    but3 = gr.Button(i18n("训练模型"), variant="primary", visible=True)
-                    but3.click(fn=stoptraining, inputs=[gr.Number(value=0, visible=False)], outputs=[but3, butstop])
-                    butstop.click(fn=stoptraining, inputs=[gr.Number(value=1, visible=False)], outputs=[butstop, but3])
-                    
-                    
-                    but4 = gr.Button(i18n("训练特征索引"), variant="primary")
-                    #but5 = gr.Button(i18n("一键训练"), variant="primary")
-                    info3 = gr.Textbox(label=i18n("输出信息"), value="", max_lines=10)
-                    
-                    if_save_every_weights18.change(fn=stepdisplay, inputs=[if_save_every_weights18], outputs=[save_epoch10])
-                    
-                    but3.click(
-                        click_train,
-                        [
-                            exp_dir1,
-                            sr2,
-                            if_f0_3,
-                            spk_id5,
-                            save_epoch10,
-                            total_epoch11,
-                            batch_size12,
-                            if_save_latest13,
-                            pretrained_G14,
-                            pretrained_D15,
-                            gpus16,
-                            if_cache_gpu17,
-                            if_save_every_weights18,
-                            version19,
-                        ],
-                        [info3, butstop, but3],
-                    )
-                        
-                    but4.click(train_index, [exp_dir1, version19], info3)
-                    
-                    
-                    
-                    #but5.click(
-                    #    train1key,
-                    #    [
-                    #        exp_dir1,
-                    #        sr2,
-                    #        if_f0_3,
-                    #        trainset_dir4,
-                    #        spk_id5,
-                    #        np7,
-                    #        f0method8,
-                    #        save_epoch10,
-                    #        total_epoch11,
-                    #        batch_size12,
-                    #        if_save_latest13,
-                    #        pretrained_G14,
-                    #        pretrained_D15,
-                    #        gpus16,
-                    #        if_cache_gpu17,
-                    #        if_save_every_weights18,
-                    #        version19,
-                    #        extraction_crepe_hop_length
-                    #    ],
-                    #    info3,
-                    #)
-                
-        with gr.TabItem(i18n("ckpt处理")):
-            with gr.Group():
-                gr.Markdown(value=i18n("模型融合, 可用于测试音色融合"))
-                with gr.Row():
-                    ckpt_a = gr.Textbox(label=i18n("A模型路径"), value="", interactive=True, placeholder="Path to your model A.")
-                    ckpt_b = gr.Textbox(label=i18n("B模型路径"), value="", interactive=True, placeholder="Path to your model B.")
-                    alpha_a = gr.Slider(
-                        minimum=0,
-                        maximum=1,
-                        label=i18n("A模型权重"),
-                        value=0.5,
-                        interactive=True,
-                    )
-                with gr.Row():
-                    sr_ = gr.Radio(
-                        label=i18n("目标采样率"),
-                        choices=["40k", "48k"],
-                        value="40k",
-                        interactive=True,
-                    )
-                    if_f0_ = gr.Checkbox(
-                        label="Whether the model has pitch guidance.",
-                        value=True,
-                        interactive=True,
-                    )
-                    info__ = gr.Textbox(
-                        label=i18n("要置入的模型信息"), value="", max_lines=8, interactive=True, placeholder="Model information to be placed."
-                    )
-                    name_to_save0 = gr.Textbox(
-                        label=i18n("保存的模型名不带后缀"),
-                        value="",
-                        placeholder="Name for saving.",
-                        max_lines=1,
-                        interactive=True,
-                    )
-                    version_2 = gr.Radio(
-                        label=i18n("模型版本型号"),
-                        choices=["v1", "v2"],
-                        value="v1",
-                        interactive=True,
-                    )
-                with gr.Row():
-                    but6 = gr.Button(i18n("融合"), variant="primary")
-                    info4 = gr.Textbox(label=i18n("输出信息"), value="", max_lines=8)
-                but6.click(
-                    merge,
-                    [
-                        ckpt_a,
-                        ckpt_b,
-                        alpha_a,
-                        sr_,
-                        if_f0_,
-                        info__,
-                        name_to_save0,
-                        version_2,
-                    ],
-                    info4,
-                )  # def merge(path1,path2,alpha1,sr,f0,info):
-            with gr.Group():
-                gr.Markdown(value=i18n("修改模型信息(仅支持weights文件夹下提取的小模型文件)"))
-                with gr.Row(): ######
-                    ckpt_path0 = gr.Textbox(
-                        label=i18n("模型路径"), placeholder="Path to your Model.", value="", interactive=True
-                    )
-                    info_ = gr.Textbox(
-                        label=i18n("要改的模型信息"), value="", max_lines=8, interactive=True, placeholder="Model information to be changed."
-                    )
-                    name_to_save1 = gr.Textbox(
-                        label=i18n("保存的文件名, 默认空为和源文件同名"),
-                        placeholder="Either leave empty or put in the Name of the Model to be saved.",
-                        value="",
-                        max_lines=8,
-                        interactive=True,
-                    )
-                with gr.Row():
-                    but7 = gr.Button(i18n("修改"), variant="primary")
-                    info5 = gr.Textbox(label=i18n("输出信息"), value="", max_lines=8)
-                but7.click(change_info, [ckpt_path0, info_, name_to_save1], info5)
-            with gr.Group():
-                gr.Markdown(value=i18n("查看模型信息(仅支持weights文件夹下提取的小模型文件)"))
-                with gr.Row():
-                    ckpt_path1 = gr.Textbox(
-                        label=i18n("模型路径"), value="", interactive=True, placeholder="Model path here."
-                    )
-                    but8 = gr.Button(i18n("查看"), variant="primary")
-                    info6 = gr.Textbox(label=i18n("输出信息"), value="", max_lines=8)
-                but8.click(show_info, [ckpt_path1], info6)
-            with gr.Group():
-                gr.Markdown(
-                    value=i18n(
-                        "模型提取(输入logs文件夹下大文件模型路径),适用于训一半不想训了模型没有自动提取保存小文件模型,或者想测试中间模型的情况"
-                    )
-                )
-                with gr.Row():
-                    ckpt_path2 = gr.Textbox(
-                        lines=3,
-                        label=i18n("模型路径"),
-                        value=os.path.abspath(os.getcwd()).replace('\\', '/') + "/logs/[YOUR_MODEL]/G_23333.pth",
-                        interactive=True,
-                    )
-                    save_name = gr.Textbox(
-                        label=i18n("保存名"), value="", interactive=True,
-                        placeholder="Your filename here.",
-                    )
-                    sr__ = gr.Radio(
-                        label=i18n("目标采样率"),
-                        choices=["32k", "40k", "48k"],
-                        value="40k",
-                        interactive=True,
-                    )
-                    if_f0__ = gr.Checkbox(
-                        label="Whether the model has pitch guidance.",
-                        value=True,
-                        interactive=True,
-                    )
-                    version_1 = gr.Radio(
-                        label=i18n("模型版本型号"),
-                        choices=["v1", "v2"],
-                        value="v2",
-                        interactive=True,
-                    )
-                    info___ = gr.Textbox(
-                        label=i18n("要置入的模型信息"), value="", max_lines=8, interactive=True, placeholder="Model info here."
-                    )
-                    but9 = gr.Button(i18n("提取"), variant="primary")
-                    info7 = gr.Textbox(label=i18n("输出信息"), value="", max_lines=8)
-                    ckpt_path2.change(
-                        change_info_, [ckpt_path2], [sr__, if_f0__, version_1]
-                    )
-                but9.click(
-                    extract_small_model,
-                    [ckpt_path2, save_name, sr__, if_f0__, info___, version_1],
-                    info7,
-                )
-
-        with gr.TabItem(i18n("Onnx导出")):
-            with gr.Row():
-                ckpt_dir = gr.Textbox(label=i18n("RVC模型路径"), value="", interactive=True, placeholder="RVC model path.")
-            with gr.Row():
-                onnx_dir = gr.Textbox(
-                    label=i18n("Onnx输出路径"), value="", interactive=True, placeholder="Onnx model output path."
-                )
-            with gr.Row():
-                infoOnnx = gr.Label(label="info")
-            with gr.Row():
-                butOnnx = gr.Button(i18n("导出Onnx模型"), variant="primary")
-            butOnnx.click(export_onnx, [ckpt_dir, onnx_dir], infoOnnx)
-
-        tab_faq = i18n("常见问题解答")
-        with gr.TabItem(tab_faq):
-            try:
-                if tab_faq == "常见问题解答":
-                    with open("docs/faq.md", "r", encoding="utf8") as f:
-                        info = f.read()
-                else:
-                    with open("docs/faq_en.md", "r", encoding="utf8") as f:
-                        info = f.read()
-                gr.Markdown(value=info)
-            except:
-                gr.Markdown(traceback.format_exc())
-
-
-    #region Mangio Preset Handler Region
-    def save_preset(
-        preset_name,
-        sid0,
-        vc_transform,
-        input_audio0,
-        input_audio1,
-        f0method,
-        crepe_hop_length,
-        filter_radius,
-        file_index1,
-        file_index2,
-        index_rate,
-        resample_sr,
-        rms_mix_rate,
-        protect,
-        f0_file
-    ):
-        data = None
-        with open('../inference-presets.json', 'r') as file:
-            data = json.load(file)
-        preset_json = {
-            'name': preset_name,
-            'model': sid0,
-            'transpose': vc_transform,
-            'audio_file': input_audio0,
-            'auto_audio_file': input_audio1,
-            'f0_method': f0method,
-            'crepe_hop_length': crepe_hop_length,
-            'median_filtering': filter_radius,
-            'feature_path': file_index1,
-            'auto_feature_path': file_index2,
-            'search_feature_ratio': index_rate,
-            'resample': resample_sr,
-            'volume_envelope': rms_mix_rate,
-            'protect_voiceless': protect,
-            'f0_file_path': f0_file
-        }
-        data['presets'].append(preset_json)
-        with open('../inference-presets.json', 'w') as file:
-            json.dump(data, file)
-            file.flush()
-        print("Saved Preset %s into inference-presets.json!" % preset_name)
-
-
-    def on_preset_changed(preset_name):
-        print("Changed Preset to %s!" % preset_name)
-        data = None
-        with open('../inference-presets.json', 'r') as file:
-            data = json.load(file)
-
-        print("Searching for " + preset_name)
-        returning_preset = None
-        for preset in data['presets']:
-            if(preset['name'] == preset_name):
-                print("Found a preset")
-                returning_preset = preset
-        # return all new input values
-        return (
-            # returning_preset['model'],
-            # returning_preset['transpose'],
-            # returning_preset['audio_file'],
-            # returning_preset['f0_method'],
-            # returning_preset['crepe_hop_length'],
-            # returning_preset['median_filtering'],
-            # returning_preset['feature_path'],
-            # returning_preset['auto_feature_path'],
-            # returning_preset['search_feature_ratio'],
-            # returning_preset['resample'],
-            # returning_preset['volume_envelope'],
-            # returning_preset['protect_voiceless'],
-            # returning_preset['f0_file_path']
-        )
-
-    # Preset State Changes                
-    
-    # This click calls save_preset that saves the preset into inference-presets.json with the preset name
-    # mangio_preset_save_btn.click(
-    #     fn=save_preset, 
-    #     inputs=[
-    #         mangio_preset_name_save,
-    #         sid0,
-    #         vc_transform0,
-    #         input_audio0,
-    #         f0method0,
-    #         crepe_hop_length,
-    #         filter_radius0,
-    #         file_index1,
-    #         file_index2,
-    #         index_rate1,
-    #         resample_sr0,
-    #         rms_mix_rate0,
-    #         protect0,
-    #         f0_file
-    #     ], 
-    #     outputs=[]
-    # )
-
-    # mangio_preset.change(
-    #     on_preset_changed, 
-    #     inputs=[
-    #         # Pass inputs here
-    #         mangio_preset
-    #     ], 
-    #     outputs=[
-    #         # Pass Outputs here. These refer to the gradio elements that we want to directly change
-    #         # sid0,
-    #         # vc_transform0,
-    #         # input_audio0,
-    #         # f0method0,
-    #         # crepe_hop_length,
-    #         # filter_radius0,
-    #         # file_index1,
-    #         # file_index2,
-    #         # index_rate1,
-    #         # resample_sr0,
-    #         # rms_mix_rate0,
-    #         # protect0,
-    #         # f0_file
-    #     ]
-    # )
-    #endregion
-
-        # with gr.TabItem(i18n("招募音高曲线前端编辑器")):
-        #     gr.Markdown(value=i18n("加开发群联系我xxxxx"))
-        # with gr.TabItem(i18n("点击查看交流、问题反馈群号")):
-        #     gr.Markdown(value=i18n("xxxxx"))
-
-    if config.iscolab or config.paperspace: # Share gradio link for colab and paperspace (FORK FEATURE)
-        app.queue(concurrency_count=511, max_size=1022).launch(share=True)
-    else:
-        app.queue(concurrency_count=511, max_size=1022).launch(
-            server_name="0.0.0.0",
-            inbrowser=not config.noautoopen,
-            server_port=config.listen_port,
-            quiet=False,
-        )
-
-#endregion
+import os
+import shutil
+import sys
+import json  # Mangio fork using json for preset saving
+import math
+
+import signal
+
+now_dir = os.getcwd()
+sys.path.append(now_dir)
+import traceback, pdb
+import warnings
+
+import numpy as np
+import torch
+import re
+os.environ["OPENBLAS_NUM_THREADS"] = "1"
+os.environ["no_proxy"] = "localhost, 127.0.0.1, ::1"
+import logging
+import threading
+from random import shuffle
+from subprocess import Popen
+from time import sleep
+
+import faiss
+import ffmpeg
+import gradio as gr
+import soundfile as sf
+from config import Config
+from fairseq import checkpoint_utils
+from i18n import I18nAuto
+from lib.infer_pack.models import (
+    SynthesizerTrnMs256NSFsid,
+    SynthesizerTrnMs256NSFsid_nono,
+    SynthesizerTrnMs768NSFsid,
+    SynthesizerTrnMs768NSFsid_nono,
+)
+from lib.infer_pack.models_onnx import SynthesizerTrnMsNSFsidM
+from infer_uvr5 import _audio_pre_, _audio_pre_new
+from MDXNet import MDXNetDereverb
+from my_utils import load_audio
+from train.process_ckpt import change_info, extract_small_model, merge, show_info
+from vc_infer_pipeline import VC
+from sklearn.cluster import MiniBatchKMeans
+
+logging.getLogger("numba").setLevel(logging.WARNING)
+
+
+tmp = os.path.join(now_dir, "TEMP")
+shutil.rmtree(tmp, ignore_errors=True)
+shutil.rmtree("%s/runtime/Lib/site-packages/infer_pack" % (now_dir), ignore_errors=True)
+shutil.rmtree("%s/runtime/Lib/site-packages/uvr5_pack" % (now_dir), ignore_errors=True)
+os.makedirs(tmp, exist_ok=True)
+os.makedirs(os.path.join(now_dir, "logs"), exist_ok=True)
+os.makedirs(os.path.join(now_dir, "weights"), exist_ok=True)
+os.environ["TEMP"] = tmp
+warnings.filterwarnings("ignore")
+torch.manual_seed(114514)
+
+DoFormant = False
+Quefrency = 8.0
+Timbre = 1.2
+
+with open('formanting.txt', 'w+') as fsf:
+    fsf.truncate(0)
+
+    fsf.writelines([str(DoFormant) + '\n', str(Quefrency) + '\n', str(Timbre) + '\n'])
+    
+
+config = Config()
+i18n = I18nAuto()
+i18n.print()
+# 判断是否有能用来训练和加速推理的N卡
+ngpu = torch.cuda.device_count()
+gpu_infos = []
+mem = []
+if_gpu_ok = False
+
+isinterrupted = 0
+
+if torch.cuda.is_available() or ngpu != 0:
+    for i in range(ngpu):
+        gpu_name = torch.cuda.get_device_name(i)
+        if any(
+            value in gpu_name.upper()
+            for value in [
+                "10",
+                "16",
+                "20",
+                "30",
+                "40",
+                "A2",
+                "A3",
+                "A4",
+                "P4",
+                "A50",
+                "500",
+                "A60",
+                "70",
+                "80",
+                "90",
+                "M4",
+                "T4",
+                "TITAN",
+            ]
+        ):
+            # A10#A100#V100#A40#P40#M40#K80#A4500
+            if_gpu_ok = True  # 至少有一张能用的N卡
+            gpu_infos.append("%s\t%s" % (i, gpu_name))
+            mem.append(
+                int(
+                    torch.cuda.get_device_properties(i).total_memory
+                    / 1024
+                    / 1024
+                    / 1024
+                    + 0.4
+                )
+            )
+if if_gpu_ok and len(gpu_infos) > 0:
+    gpu_info = "\n".join(gpu_infos)
+    default_batch_size = min(mem) // 2
+else:
+    gpu_info = i18n("很遗憾您这没有能用的显卡来支持您训练")
+    default_batch_size = 1
+gpus = "-".join([i[0] for i in gpu_infos])
+
+
+class ToolButton(gr.Button, gr.components.FormComponent):
+    """Small button with single emoji as text, fits inside gradio forms"""
+
+    def __init__(self, **kwargs):
+        super().__init__(variant="tool", **kwargs)
+
+    def get_block_name(self):
+        return "button"
+
+
+hubert_model = None
+
+
+def load_hubert():
+    global hubert_model
+    models, _, _ = checkpoint_utils.load_model_ensemble_and_task(
+        ["hubert_base.pt"],
+        suffix="",
+    )
+    hubert_model = models[0]
+    hubert_model = hubert_model.to(config.device)
+    if config.is_half:
+        hubert_model = hubert_model.half()
+    else:
+        hubert_model = hubert_model.float()
+    hubert_model.eval()
+
+
+weight_root = "weights"
+weight_uvr5_root = "uvr5_weights"
+index_root = "./logs/"
+global audio_root
+audio_root = "audios"
+global input_audio_path0
+global input_audio_path1                                        
+names = []
+for name in os.listdir(weight_root):
+    if name.endswith(".pth"):
+        names.append(name)
+index_paths = []
+
+global indexes_list
+indexes_list=[]
+
+audio_paths = []
+for root, dirs, files in os.walk(index_root, topdown=False):
+    for name in files:
+        if name.endswith(".index") and "trained" not in name:
+            index_paths.append("%s\\%s" % (root, name))
+            
+for root, dirs, files in os.walk(audio_root, topdown=False):
+    for name in files:
+        
+        audio_paths.append("%s/%s" % (root, name))
+            
+uvr5_names = []
+for name in os.listdir(weight_uvr5_root):
+    if name.endswith(".pth") or "onnx" in name:
+        uvr5_names.append(name.replace(".pth", ""))
+
+def check_for_name():
+    if len(names) > 0:
+        return sorted(names)[0]
+    else:
+        return ''
+
+def get_index():
+    if check_for_name() != '':
+        chosen_model=sorted(names)[0].split(".")[0]
+        logs_path="./logs/"+chosen_model
+        if os.path.exists(logs_path):
+            for file in os.listdir(logs_path):
+                if file.endswith(".index"):
+                    return os.path.join(logs_path, file).replace('\\','/')
+            return ''
+        else:
+            return ''
+
+def get_indexes():
+    for dirpath, dirnames, filenames in os.walk("./logs/"):
+        for filename in filenames:
+            if filename.endswith(".index") and "trained" not in filename:
+                indexes_list.append(os.path.join(dirpath,filename).replace('\\','/'))
+    if len(indexes_list) > 0:
+        return indexes_list
+    else:
+        return ''
+
+fshift_presets_list = []
+
+def get_fshift_presets():
+    fshift_presets_list = []
+    for dirpath, dirnames, filenames in os.walk("./formantshiftcfg/"):
+        for filename in filenames:
+            if filename.endswith(".txt"):
+                fshift_presets_list.append(os.path.join(dirpath,filename).replace('\\','/'))
+                
+    if len(fshift_presets_list) > 0:
+        return fshift_presets_list
+    else:
+        return ''
+
+
+def get_audios():
+    if check_for_name() != '':
+        audios_path= '"' + os.path.abspath(os.getcwd()) + '/audios/'
+        if os.path.exists(audios_path):
+            for file in os.listdir(audios_path):
+                print(audios_path.join(file) + '"')
+                return os.path.join(audios_path, file + '"')
+            return ''
+        else:
+            return ''
+
+
+def vc_single(
+    sid,
+    input_audio_path0,
+    input_audio_path1,
+    f0_up_key,
+    f0_file,
+    f0_method,
+    file_index,
+    file_index2,
+    # file_big_npy,
+    index_rate,
+    filter_radius,
+    resample_sr,
+    rms_mix_rate,
+    protect,
+    crepe_hop_length,
+):  # spk_item, input_audio0, vc_transform0,f0_file,f0method0
+    global tgt_sr, net_g, vc, hubert_model, version
+    if input_audio_path0 is None or input_audio_path0 is None:
+        return "You need to upload an audio", None
+    f0_up_key = int(f0_up_key)
+    try:
+        if input_audio_path0 == '':
+            audio = load_audio(input_audio_path1, 16000, DoFormant, Quefrency, Timbre)
+            
+        else:
+            audio = load_audio(input_audio_path0, 16000, DoFormant, Quefrency, Timbre)
+            
+        audio_max = np.abs(audio).max() / 0.95
+        if audio_max > 1:
+            audio /= audio_max
+        times = [0, 0, 0]
+        if not hubert_model:
+            load_hubert()
+        if_f0 = cpt.get("f0", 1)
+        file_index = (
+            (
+                file_index.strip(" ")
+                .strip('"')
+                .strip("\n")
+                .strip('"')
+                .strip(" ")
+                .replace("trained", "added")
+            )
+            if file_index != ""
+            else file_index2
+        )  # 防止小白写错，自动帮他替换掉
+        # file_big_npy = (
+        #     file_big_npy.strip(" ").strip('"').strip("\n").strip('"').strip(" ")
+        # )
+        audio_opt = vc.pipeline(
+            hubert_model,
+            net_g,
+            sid,
+            audio,
+            input_audio_path1,
+            times,
+            f0_up_key,
+            f0_method,
+            file_index,
+            # file_big_npy,
+            index_rate,
+            if_f0,
+            filter_radius,
+            tgt_sr,
+            resample_sr,
+            rms_mix_rate,
+            version,
+            protect,
+            crepe_hop_length,
+            f0_file=f0_file,
+        )
+        if tgt_sr != resample_sr >= 16000:
+            tgt_sr = resample_sr
+        index_info = (
+            "Using index:%s." % file_index
+            if os.path.exists(file_index)
+            else "Index not used."
+        )
+        return "Success.\n %s\nTime:\n npy:%ss, f0:%ss, infer:%ss" % (
+            index_info,
+            times[0],
+            times[1],
+            times[2],
+        ), (tgt_sr, audio_opt)
+    except:
+        info = traceback.format_exc()
+        print(info)
+        return info, (None, None)
+
+
+def vc_multi(
+    sid,
+    dir_path,
+    opt_root,
+    paths,
+    f0_up_key,
+    f0_method,
+    file_index,
+    file_index2,
+    # file_big_npy,
+    index_rate,
+    filter_radius,
+    resample_sr,
+    rms_mix_rate,
+    protect,
+    format1,
+    crepe_hop_length,
+):
+    try:
+        dir_path = (
+            dir_path.strip(" ").strip('"').strip("\n").strip('"').strip(" ")
+        )  # 防止小白拷路径头尾带了空格和"和回车
+        opt_root = opt_root.strip(" ").strip('"').strip("\n").strip('"').strip(" ")
+        os.makedirs(opt_root, exist_ok=True)
+        try:
+            if dir_path != "":
+                paths = [os.path.join(dir_path, name) for name in os.listdir(dir_path)]
+            else:
+                paths = [path.name for path in paths]
+        except:
+            traceback.print_exc()
+            paths = [path.name for path in paths]
+        infos = []
+        for path in paths:
+            info, opt = vc_single(
+                sid,
+                path,
+                f0_up_key,
+                None,
+                f0_method,
+                file_index,
+                file_index2,
+                # file_big_npy,
+                index_rate,
+                filter_radius,
+                resample_sr,
+                rms_mix_rate,
+                protect,
+                crepe_hop_length
+            )
+            if "Success" in info:
+                try:
+                    tgt_sr, audio_opt = opt
+                    if format1 in ["wav", "flac", "mp3", "ogg", "aac"]:
+                        sf.write(
+                            "%s/%s.%s" % (opt_root, os.path.basename(path), format1),
+                            audio_opt,
+                            tgt_sr,
+                        )
+                    else:
+                        path = "%s/%s.wav" % (opt_root, os.path.basename(path))
+                        sf.write(
+                            path,
+                            audio_opt,
+                            tgt_sr,
+                        )
+                        if os.path.exists(path):
+                            os.system(
+                                "ffmpeg -i %s -vn %s -q:a 2 -y"
+                                % (path, path[:-4] + ".%s" % format1)
+                            )
+                except:
+                    info += traceback.format_exc()
+            infos.append("%s->%s" % (os.path.basename(path), info))
+            yield "\n".join(infos)
+        yield "\n".join(infos)
+    except:
+        yield traceback.format_exc()
+
+
+def uvr(model_name, inp_root, save_root_vocal, paths, save_root_ins, agg, format0):
+    infos = []
+    try:
+        inp_root = inp_root.strip(" ").strip('"').strip("\n").strip('"').strip(" ")
+        save_root_vocal = (
+            save_root_vocal.strip(" ").strip('"').strip("\n").strip('"').strip(" ")
+        )
+        save_root_ins = (
+            save_root_ins.strip(" ").strip('"').strip("\n").strip('"').strip(" ")
+        )
+        if model_name == "onnx_dereverb_By_FoxJoy":
+            pre_fun = MDXNetDereverb(15)
+        else:
+            func = _audio_pre_ if "DeEcho" not in model_name else _audio_pre_new
+            pre_fun = func(
+                agg=int(agg),
+                model_path=os.path.join(weight_uvr5_root, model_name + ".pth"),
+                device=config.device,
+                is_half=config.is_half,
+            )
+        if inp_root != "":
+            paths = [os.path.join(inp_root, name) for name in os.listdir(inp_root)]
+        else:
+            paths = [path.name for path in paths]
+        for path in paths:
+            inp_path = os.path.join(inp_root, path)
+            need_reformat = 1
+            done = 0
+            try:
+                info = ffmpeg.probe(inp_path, cmd="ffprobe")
+                if (
+                    info["streams"][0]["channels"] == 2
+                    and info["streams"][0]["sample_rate"] == "44100"
+                ):
+                    need_reformat = 0
+                    pre_fun._path_audio_(
+                        inp_path, save_root_ins, save_root_vocal, format0
+                    )
+                    done = 1
+            except:
+                need_reformat = 1
+                traceback.print_exc()
+            if need_reformat == 1:
+                tmp_path = "%s/%s.reformatted.wav" % (tmp, os.path.basename(inp_path))
+                os.system(
+                    "ffmpeg -i %s -vn -acodec pcm_s16le -ac 2 -ar 44100 %s -y"
+                    % (inp_path, tmp_path)
+                )
+                inp_path = tmp_path
+            try:
+                if done == 0:
+                    pre_fun._path_audio_(
+                        inp_path, save_root_ins, save_root_vocal, format0
+                    )
+                infos.append("%s->Success" % (os.path.basename(inp_path)))
+                yield "\n".join(infos)
+            except:
+                infos.append(
+                    "%s->%s" % (os.path.basename(inp_path), traceback.format_exc())
+                )
+                yield "\n".join(infos)
+    except:
+        infos.append(traceback.format_exc())
+        yield "\n".join(infos)
+    finally:
+        try:
+            if model_name == "onnx_dereverb_By_FoxJoy":
+                del pre_fun.pred.model
+                del pre_fun.pred.model_
+            else:
+                del pre_fun.model
+                del pre_fun
+        except:
+            traceback.print_exc()
+        print("clean_empty_cache")
+        if torch.cuda.is_available():
+            torch.cuda.empty_cache()
+    yield "\n".join(infos)
+
+
+# 一个选项卡全局只能有一个音色
+def get_vc(sid, to_return_protect0, to_return_protect1):
+    global n_spk, tgt_sr, net_g, vc, cpt, version
+    if sid == "" or sid == []:
+        global hubert_model
+        if hubert_model is not None:  # 考虑到轮询, 需要加个判断看是否 sid 是由有模型切换到无模型的
+            print("clean_empty_cache")
+            del net_g, n_spk, vc, hubert_model, tgt_sr  # ,cpt
+            hubert_model = net_g = n_spk = vc = hubert_model = tgt_sr = None
+            if torch.cuda.is_available():
+                torch.cuda.empty_cache()
+            ###楼下不这么折腾清理不干净
+            if_f0 = cpt.get("f0", 1)
+            version = cpt.get("version", "v1")
+            if version == "v1":
+                if if_f0 == 1:
+                    net_g = SynthesizerTrnMs256NSFsid(
+                        *cpt["config"], is_half=config.is_half
+                    )
+                else:
+                    net_g = SynthesizerTrnMs256NSFsid_nono(*cpt["config"])
+            elif version == "v2":
+                if if_f0 == 1:
+                    net_g = SynthesizerTrnMs768NSFsid(
+                        *cpt["config"], is_half=config.is_half
+                    )
+                else:
+                    net_g = SynthesizerTrnMs768NSFsid_nono(*cpt["config"])
+            del net_g, cpt
+            if torch.cuda.is_available():
+                torch.cuda.empty_cache()
+            cpt = None
+        return ({"visible": False, "__type__": "update"}, {"visible": False, "__type__": "update"}, {"visible": False, "__type__": "update"})
+    person = "%s/%s" % (weight_root, sid)
+    print("loading %s" % person)
+    cpt = torch.load(person, map_location="cpu")
+    tgt_sr = cpt["config"][-1]
+    cpt["config"][-3] = cpt["weight"]["emb_g.weight"].shape[0]  # n_spk
+    if_f0 = cpt.get("f0", 1)
+    if if_f0 == 0:
+        to_return_protect0 = to_return_protect1 = {
+            "visible": False,
+            "value": 0.5,
+            "__type__": "update",
+        }
+    else:
+        to_return_protect0 = {
+            "visible": True,
+            "value": to_return_protect0,
+            "__type__": "update",
+        }
+        to_return_protect1 = {
+            "visible": True,
+            "value": to_return_protect1,
+            "__type__": "update",
+        }
+    version = cpt.get("version", "v1")
+    if version == "v1":
+        if if_f0 == 1:
+            net_g = SynthesizerTrnMs256NSFsid(*cpt["config"], is_half=config.is_half)
+        else:
+            net_g = SynthesizerTrnMs256NSFsid_nono(*cpt["config"])
+    elif version == "v2":
+        if if_f0 == 1:
+            net_g = SynthesizerTrnMs768NSFsid(*cpt["config"], is_half=config.is_half)
+        else:
+            net_g = SynthesizerTrnMs768NSFsid_nono(*cpt["config"])
+    del net_g.enc_q
+    print(net_g.load_state_dict(cpt["weight"], strict=False))
+    net_g.eval().to(config.device)
+    if config.is_half:
+        net_g = net_g.half()
+    else:
+        net_g = net_g.float()
+    vc = VC(tgt_sr, config)
+    n_spk = cpt["config"][-3]
+    return (
+        {"visible": True, "maximum": n_spk, "__type__": "update"},
+        to_return_protect0,
+        to_return_protect1,
+    )
+
+
+def change_choices():
+    names = []
+    for name in os.listdir(weight_root):
+        if name.endswith(".pth"):
+            names.append(name)
+    index_paths = []
+    audio_paths = []
+    audios_path=os.path.abspath(os.getcwd()) + "/audios/"
+    for root, dirs, files in os.walk(index_root, topdown=False):
+        for name in files:
+            if name.endswith(".index") and "trained" not in name:
+                index_paths.append("%s/%s" % (root, name))
+    for file in os.listdir(audios_path):
+                audio_paths.append("%s/%s" % (audio_root, file))
+    return {"choices": sorted(names), "__type__": "update"}, {"choices": sorted(index_paths), "__type__": "update"}, {"choices": sorted(audio_paths), "__type__": "update"}
+
+
+def clean():
+    return ({"value": "", "__type__": "update"})
+    
+
+sr_dict = {
+    "32k": 32000,
+    "40k": 40000,
+    "48k": 48000,
+}
+
+
+def if_done(done, p):
+    while 1:
+        if p.poll() is None:
+            sleep(0.5)
+        else:
+            break
+    done[0] = True
+
+
+def if_done_multi(done, ps):
+    while 1:
+        # poll==None代表进程未结束
+        # 只要有一个进程未结束都不停
+        flag = 1
+        for p in ps:
+            if p.poll() is None:
+                flag = 0
+                sleep(0.5)
+                break
+        if flag == 1:
+            break
+    done[0] = True
+
+def formant_enabled(cbox, qfrency, tmbre, frmntapply, formantpreset, formant_refresh_button):
+    
+    if (cbox):
+
+        DoFormant = True
+        with open('formanting.txt', 'w') as fxxf:
+            fxxf.truncate(0)
+
+            fxxf.writelines([str(DoFormant) + '\n', str(Quefrency) + '\n', str(Timbre) + '\n'])
+        #print(f"is checked? - {cbox}\ngot {DoFormant}")
+        
+        return (
+            {"value": True, "__type__": "update"},
+            {"visible": True, "__type__": "update"},
+            {"visible": True, "__type__": "update"},
+            {"visible": True, "__type__": "update"},
+            {"visible": True, "__type__": "update"},
+            {"visible": True, "__type__": "update"},
+        )
+        
+        
+    else:
+        
+        DoFormant = False
+        with open('formanting.txt', 'w') as fxf:
+            fxf.truncate(0)
+
+            fxf.writelines([str(DoFormant) + '\n', str(Quefrency) + '\n', str(Timbre) + '\n'])
+        #print(f"is checked? - {cbox}\ngot {DoFormant}")
+        return (
+            {"value": False, "__type__": "update"},
+            {"visible": False, "__type__": "update"},
+            {"visible": False, "__type__": "update"},
+            {"visible": False, "__type__": "update"},
+            {"visible": False, "__type__": "update"},
+            {"visible": False, "__type__": "update"},
+            {"visible": False, "__type__": "update"},
+        )
+        
+
+def formant_apply(qfrency, tmbre):
+    Quefrency = qfrency
+    Timbre = tmbre
+    DoFormant = True
+    
+    with open('formanting.txt', 'w') as fxxxf:
+        fxxxf.truncate(0)
+
+        fxxxf.writelines([str(DoFormant) + '\n', str(Quefrency) + '\n', str(Timbre) + '\n'])
+    return ({"value": Quefrency, "__type__": "update"}, {"value": Timbre, "__type__": "update"})
+
+def update_fshift_presets(preset, qfrency, tmbre):
+    
+    qfrency, tmbre = preset_apply(preset, qfrency, tmbre)
+    
+    if (str(preset) != ''):
+        with open(str(preset), 'r') as p:
+            content = p.readlines()
+            qfrency, tmbre = content[0].split('\n')[0], content[1]
+            
+            formant_apply(qfrency, tmbre)
+    else:
+        pass
+    return (
+        {"choices": get_fshift_presets(), "__type__": "update"},
+        {"value": qfrency, "__type__": "update"},
+        {"value": tmbre, "__type__": "update"},
+    )
+
+
+def preprocess_dataset(trainset_dir, exp_dir, sr, n_p):
+    sr = sr_dict[sr]
+    os.makedirs("%s/logs/%s" % (now_dir, exp_dir), exist_ok=True)
+    f = open("%s/logs/%s/preprocess.log" % (now_dir, exp_dir), "w")
+    f.close()
+    cmd = (
+        config.python_cmd
+        + " trainset_preprocess_pipeline_print.py %s %s %s %s/logs/%s "
+        % (trainset_dir, sr, n_p, now_dir, exp_dir)
+        + str(config.noparallel)
+    )
+    print(cmd)
+    p = Popen(cmd, shell=True)  # , stdin=PIPE, stdout=PIPE,stderr=PIPE,cwd=now_dir
+    ###煞笔gr, popen read都非得全跑完了再一次性读取, 不用gr就正常读一句输出一句;只能额外弄出一个文本流定时读
+    done = [False]
+    threading.Thread(
+        target=if_done,
+        args=(
+            done,
+            p,
+        ),
+    ).start()
+    while 1:
+        with open("%s/logs/%s/preprocess.log" % (now_dir, exp_dir), "r") as f:
+            yield (f.read())
+        sleep(1)
+        if done[0]:
+            break
+    with open("%s/logs/%s/preprocess.log" % (now_dir, exp_dir), "r") as f:
+        log = f.read()
+    print(log)
+    yield log
+
+
+# but2.click(extract_f0,[gpus6,np7,f0method8,if_f0_3,trainset_dir4],[info2])
+def extract_f0_feature(gpus, n_p, f0method, if_f0, exp_dir, version19, echl):
+    gpus = gpus.split("-")
+    os.makedirs("%s/logs/%s" % (now_dir, exp_dir), exist_ok=True)
+    f = open("%s/logs/%s/extract_f0_feature.log" % (now_dir, exp_dir), "w")
+    f.close()
+    if if_f0:
+        cmd = config.python_cmd + " extract_f0_print.py %s/logs/%s %s %s %s" % (
+            now_dir,
+            exp_dir,
+            n_p,
+            f0method,
+            echl,
+        )
+        print(cmd)
+        p = Popen(cmd, shell=True, cwd=now_dir)  # , stdin=PIPE, stdout=PIPE,stderr=PIPE
+        ###煞笔gr, popen read都非得全跑完了再一次性读取, 不用gr就正常读一句输出一句;只能额外弄出一个文本流定时读
+        done = [False]
+        threading.Thread(
+            target=if_done,
+            args=(
+                done,
+                p,
+            ),
+        ).start()
+        while 1:
+            with open(
+                "%s/logs/%s/extract_f0_feature.log" % (now_dir, exp_dir), "r"
+            ) as f:
+                yield (f.read())
+            sleep(1)
+            if done[0]:
+                break
+        with open("%s/logs/%s/extract_f0_feature.log" % (now_dir, exp_dir), "r") as f:
+            log = f.read()
+        print(log)
+        yield log
+    ####对不同part分别开多进程
+    """
+    n_part=int(sys.argv[1])
+    i_part=int(sys.argv[2])
+    i_gpu=sys.argv[3]
+    exp_dir=sys.argv[4]
+    os.environ["CUDA_VISIBLE_DEVICES"]=str(i_gpu)
+    """
+    leng = len(gpus)
+    ps = []
+    for idx, n_g in enumerate(gpus):
+        cmd = (
+            config.python_cmd
+            + " extract_feature_print.py %s %s %s %s %s/logs/%s %s"
+            % (
+                config.device,
+                leng,
+                idx,
+                n_g,
+                now_dir,
+                exp_dir,
+                version19,
+            )
+        )
+        print(cmd)
+        p = Popen(
+            cmd, shell=True, cwd=now_dir
+        )  # , shell=True, stdin=PIPE, stdout=PIPE, stderr=PIPE, cwd=now_dir
+        ps.append(p)
+    ###煞笔gr, popen read都非得全跑完了再一次性读取, 不用gr就正常读一句输出一句;只能额外弄出一个文本流定时读
+    done = [False]
+    threading.Thread(
+        target=if_done_multi,
+        args=(
+            done,
+            ps,
+        ),
+    ).start()
+    while 1:
+        with open("%s/logs/%s/extract_f0_feature.log" % (now_dir, exp_dir), "r") as f:
+            yield (f.read())
+        sleep(1)
+        if done[0]:
+            break
+    with open("%s/logs/%s/extract_f0_feature.log" % (now_dir, exp_dir), "r") as f:
+        log = f.read()
+    print(log)
+    yield log
+
+
+def change_sr2(sr2, if_f0_3, version19):
+    path_str = "" if version19 == "v1" else "_v2"
+    f0_str = "f0" if if_f0_3 else ""
+    if_pretrained_generator_exist = os.access(
+        "pretrained%s/%sG%s.pth" % (path_str, f0_str, sr2), os.F_OK
+    )
+    if_pretrained_discriminator_exist = os.access(
+        "pretrained%s/%sD%s.pth" % (path_str, f0_str, sr2), os.F_OK
+    )
+    if not if_pretrained_generator_exist:
+        print(
+            "pretrained%s/%sG%s.pth" % (path_str, f0_str, sr2),
+            "not exist, will not use pretrained model",
+        )
+    if not if_pretrained_discriminator_exist:
+        print(
+            "pretrained%s/%sD%s.pth" % (path_str, f0_str, sr2),
+            "not exist, will not use pretrained model",
+        )
+    return (
+        "pretrained%s/%sG%s.pth" % (path_str, f0_str, sr2)
+        if if_pretrained_generator_exist
+        else "",
+        "pretrained%s/%sD%s.pth" % (path_str, f0_str, sr2)
+        if if_pretrained_discriminator_exist
+        else "",
+    )
+
+
+def change_version19(sr2, if_f0_3, version19):
+    path_str = "" if version19 == "v1" else "_v2"
+    if sr2 == "32k" and version19 == "v1":
+        sr2 = "40k"
+    to_return_sr2 = (
+        {"choices": ["40k", "48k"], "__type__": "update", "value": sr2}
+        if version19 == "v1"
+        else {"choices": ["40k", "48k", "32k"], "__type__": "update", "value": sr2}
+    )
+    f0_str = "f0" if if_f0_3 else ""
+    if_pretrained_generator_exist = os.access(
+        "pretrained%s/%sG%s.pth" % (path_str, f0_str, sr2), os.F_OK
+    )
+    if_pretrained_discriminator_exist = os.access(
+        "pretrained%s/%sD%s.pth" % (path_str, f0_str, sr2), os.F_OK
+    )
+    if not if_pretrained_generator_exist:
+        print(
+            "pretrained%s/%sG%s.pth" % (path_str, f0_str, sr2),
+            "not exist, will not use pretrained model",
+        )
+    if not if_pretrained_discriminator_exist:
+        print(
+            "pretrained%s/%sD%s.pth" % (path_str, f0_str, sr2),
+            "not exist, will not use pretrained model",
+        )
+    return (
+        "pretrained%s/%sG%s.pth" % (path_str, f0_str, sr2)
+        if if_pretrained_generator_exist
+        else "",
+        "pretrained%s/%sD%s.pth" % (path_str, f0_str, sr2)
+        if if_pretrained_discriminator_exist
+        else "",
+        to_return_sr2,
+    )
+
+
+def change_f0(if_f0_3, sr2, version19, step2b, gpus6, gpu_info9, extraction_crepe_hop_length, but2, info2):  # f0method8,pretrained_G14,pretrained_D15
+    path_str = "" if version19 == "v1" else "_v2"
+    if_pretrained_generator_exist = os.access(
+        "pretrained%s/f0G%s.pth" % (path_str, sr2), os.F_OK
+    )
+    if_pretrained_discriminator_exist = os.access(
+        "pretrained%s/f0D%s.pth" % (path_str, sr2), os.F_OK
+    )
+    if not if_pretrained_generator_exist:
+        print(
+            "pretrained%s/f0G%s.pth" % (path_str, sr2),
+            "not exist, will not use pretrained model",
+        )
+    if not if_pretrained_discriminator_exist:
+        print(
+            "pretrained%s/f0D%s.pth" % (path_str, sr2),
+            "not exist, will not use pretrained model",
+        )
+    
+    if if_f0_3:
+        return (
+            {"visible": True, "__type__": "update"},
+            "pretrained%s/f0G%s.pth" % (path_str, sr2)
+            if if_pretrained_generator_exist
+            else "",
+            "pretrained%s/f0D%s.pth" % (path_str, sr2)
+            if if_pretrained_discriminator_exist
+            else "",
+            {"visible": True, "__type__": "update"},
+            {"visible": True, "__type__": "update"},
+            {"visible": True, "__type__": "update"},
+            {"visible": True, "__type__": "update"},
+            {"visible": True, "__type__": "update"},
+            {"visible": True, "__type__": "update"},
+        )
+        
+    return (
+        {"visible": False, "__type__": "update"},
+        ("pretrained%s/G%s.pth" % (path_str, sr2))
+        if if_pretrained_generator_exist
+        else "",
+        ("pretrained%s/D%s.pth" % (path_str, sr2))
+        if if_pretrained_discriminator_exist
+        else "",
+        {"visible": False, "__type__": "update"},
+        {"visible": False, "__type__": "update"},
+        {"visible": False, "__type__": "update"},
+        {"visible": False, "__type__": "update"},
+        {"visible": False, "__type__": "update"},
+        {"visible": False, "__type__": "update"},
+    )
+
+
+global log_interval
+
+
+def set_log_interval(exp_dir, batch_size12):
+    log_interval = 1
+
+    folder_path = os.path.join(exp_dir, "1_16k_wavs")
+
+    if os.path.exists(folder_path) and os.path.isdir(folder_path):
+        wav_files = [f for f in os.listdir(folder_path) if f.endswith(".wav")]
+        if wav_files:
+            sample_size = len(wav_files)
+            log_interval = math.ceil(sample_size / batch_size12)
+
+    return log_interval
+
+
+# but3.click(click_train,[exp_dir1,sr2,if_f0_3,save_epoch10,total_epoch11,batch_size12,if_save_latest13,pretrained_G14,pretrained_D15,gpus16])
+def click_train(
+    exp_dir1,
+    sr2,
+    if_f0_3,
+    spk_id5,
+    save_epoch10,
+    total_epoch11,
+    batch_size12,
+    if_save_latest13,
+    pretrained_G14,
+    pretrained_D15,
+    gpus16,
+    if_cache_gpu17,
+    if_save_every_weights18,
+    version19,
+):
+    # 生成filelist
+    exp_dir = "%s/logs/%s" % (now_dir, exp_dir1)
+    os.makedirs(exp_dir, exist_ok=True)
+    gt_wavs_dir = "%s/0_gt_wavs" % (exp_dir)
+    feature_dir = (
+        "%s/3_feature256" % (exp_dir)
+        if version19 == "v1"
+        else "%s/3_feature768" % (exp_dir)
+    )
+
+    log_interval = set_log_interval(exp_dir, batch_size12)
+
+    if if_f0_3:
+        f0_dir = "%s/2a_f0" % (exp_dir)
+        f0nsf_dir = "%s/2b-f0nsf" % (exp_dir)
+        names = (
+            set([name.split(".")[0] for name in os.listdir(gt_wavs_dir)])
+            & set([name.split(".")[0] for name in os.listdir(feature_dir)])
+            & set([name.split(".")[0] for name in os.listdir(f0_dir)])
+            & set([name.split(".")[0] for name in os.listdir(f0nsf_dir)])
+        )
+    else:
+        names = set([name.split(".")[0] for name in os.listdir(gt_wavs_dir)]) & set(
+            [name.split(".")[0] for name in os.listdir(feature_dir)]
+        )
+    opt = []
+    for name in names:
+        if if_f0_3:
+            opt.append(
+                "%s/%s.wav|%s/%s.npy|%s/%s.wav.npy|%s/%s.wav.npy|%s"
+                % (
+                    gt_wavs_dir.replace("\\", "\\\\"),
+                    name,
+                    feature_dir.replace("\\", "\\\\"),
+                    name,
+                    f0_dir.replace("\\", "\\\\"),
+                    name,
+                    f0nsf_dir.replace("\\", "\\\\"),
+                    name,
+                    spk_id5,
+                )
+            )
+        else:
+            opt.append(
+                "%s/%s.wav|%s/%s.npy|%s"
+                % (
+                    gt_wavs_dir.replace("\\", "\\\\"),
+                    name,
+                    feature_dir.replace("\\", "\\\\"),
+                    name,
+                    spk_id5,
+                )
+            )
+    fea_dim = 256 if version19 == "v1" else 768
+    if if_f0_3:
+        for _ in range(2):
+            opt.append(
+                "%s/logs/mute/0_gt_wavs/mute%s.wav|%s/logs/mute/3_feature%s/mute.npy|%s/logs/mute/2a_f0/mute.wav.npy|%s/logs/mute/2b-f0nsf/mute.wav.npy|%s"
+                % (now_dir, sr2, now_dir, fea_dim, now_dir, now_dir, spk_id5)
+            )
+    else:
+        for _ in range(2):
+            opt.append(
+                "%s/logs/mute/0_gt_wavs/mute%s.wav|%s/logs/mute/3_feature%s/mute.npy|%s"
+                % (now_dir, sr2, now_dir, fea_dim, spk_id5)
+            )
+    shuffle(opt)
+    with open("%s/filelist.txt" % exp_dir, "w") as f:
+        f.write("\n".join(opt))
+    print("write filelist done")
+    # 生成config#无需生成config
+    # cmd = python_cmd + " train_nsf_sim_cache_sid_load_pretrain.py -e mi-test -sr 40k -f0 1 -bs 4 -g 0 -te 10 -se 5 -pg pretrained/f0G40k.pth -pd pretrained/f0D40k.pth -l 1 -c 0"
+    print("use gpus:", gpus16)
+    if pretrained_G14 == "":
+        print("no pretrained Generator")
+    if pretrained_D15 == "":
+        print("no pretrained Discriminator")
+    if gpus16:
+        ####
+        cmd = (
+            config.python_cmd
+            + " train_nsf_sim_cache_sid_load_pretrain.py -e %s -sr %s -f0 %s -bs %s -g %s -te %s -se %s %s %s -l %s -c %s -sw %s -v %s -li %s"
+            % (
+                exp_dir1,
+                sr2,
+                1 if if_f0_3 else 0,
+                batch_size12,
+                gpus16,
+                total_epoch11,
+                save_epoch10,
+                "-pg %s" % pretrained_G14 if pretrained_G14 != "" else "",
+                "-pd %s" % pretrained_D15 if pretrained_D15 != "" else "",
+                1 if if_save_latest13 == True else 0,
+                1 if if_cache_gpu17 == True else 0,
+                1 if if_save_every_weights18 == True else 0,
+                version19,
+                log_interval,
+            )
+        )
+    else:
+        cmd = (
+            config.python_cmd
+            + " train_nsf_sim_cache_sid_load_pretrain.py -e %s -sr %s -f0 %s -bs %s -te %s -se %s %s %s -l %s -c %s -sw %s -v %s -li %s"
+            % (
+                exp_dir1,
+                sr2,
+                1 if if_f0_3 else 0,
+                batch_size12,
+                total_epoch11,
+                save_epoch10,
+                "-pg %s" % pretrained_G14 if pretrained_G14 != "" else "\b",
+                "-pd %s" % pretrained_D15 if pretrained_D15 != "" else "\b",
+                1 if if_save_latest13 == True else 0,
+                1 if if_cache_gpu17 == True else 0,
+                1 if if_save_every_weights18 == True else 0,
+                version19,
+                log_interval,
+            )
+        )
+    print(cmd)
+    global p
+    p = Popen(cmd, shell=True, cwd=now_dir)
+    global PID
+    PID = p.pid
+
+    p.wait()
+    return ("训练结束, 您可查看控制台训练日志或实验文件夹下的train.log", {"visible": False, "__type__": "update"}, {"visible": True, "__type__": "update"})
+
+
+# but4.click(train_index, [exp_dir1], info3)
+def train_index(exp_dir1, version19):
+    exp_dir = "%s/logs/%s" % (now_dir, exp_dir1)
+    os.makedirs(exp_dir, exist_ok=True)
+    feature_dir = (
+        "%s/3_feature256" % (exp_dir)
+        if version19 == "v1"
+        else "%s/3_feature768" % (exp_dir)
+    )
+    if not os.path.exists(feature_dir):
+        return "请先进行特征提取!"
+    listdir_res = list(os.listdir(feature_dir))
+    if len(listdir_res) == 0:
+        return "请先进行特征提取！"
+    infos = []
+    npys = []
+    for name in sorted(listdir_res):
+        phone = np.load("%s/%s" % (feature_dir, name))
+        npys.append(phone)
+    big_npy = np.concatenate(npys, 0)
+    big_npy_idx = np.arange(big_npy.shape[0])
+    np.random.shuffle(big_npy_idx)
+    big_npy = big_npy[big_npy_idx]
+    if big_npy.shape[0] > 2e5:
+        # if(1):
+        infos.append("Trying doing kmeans %s shape to 10k centers." % big_npy.shape[0])
+        yield "\n".join(infos)
+        try:
+            big_npy = (
+                MiniBatchKMeans(
+                    n_clusters=10000,
+                    verbose=True,
+                    batch_size=256 * config.n_cpu,
+                    compute_labels=False,
+                    init="random",
+                )
+                .fit(big_npy)
+                .cluster_centers_
+            )
+        except:
+            info = traceback.format_exc()
+            print(info)
+            infos.append(info)
+            yield "\n".join(infos)
+
+    np.save("%s/total_fea.npy" % exp_dir, big_npy)
+    n_ivf = min(int(16 * np.sqrt(big_npy.shape[0])), big_npy.shape[0] // 39)
+    infos.append("%s,%s" % (big_npy.shape, n_ivf))
+    yield "\n".join(infos)
+    index = faiss.index_factory(256 if version19 == "v1" else 768, "IVF%s,Flat" % n_ivf)
+    # index = faiss.index_factory(256if version19=="v1"else 768, "IVF%s,PQ128x4fs,RFlat"%n_ivf)
+    infos.append("training")
+    yield "\n".join(infos)
+    index_ivf = faiss.extract_index_ivf(index)  #
+    index_ivf.nprobe = 1
+    index.train(big_npy)
+    faiss.write_index(
+        index,
+        "%s/trained_IVF%s_Flat_nprobe_%s_%s_%s.index"
+        % (exp_dir, n_ivf, index_ivf.nprobe, exp_dir1, version19),
+    )
+    # faiss.write_index(index, '%s/trained_IVF%s_Flat_FastScan_%s.index'%(exp_dir,n_ivf,version19))
+    infos.append("adding")
+    yield "\n".join(infos)
+    batch_size_add = 8192
+    for i in range(0, big_npy.shape[0], batch_size_add):
+        index.add(big_npy[i : i + batch_size_add])
+    faiss.write_index(
+        index,
+        "%s/added_IVF%s_Flat_nprobe_%s_%s_%s.index"
+        % (exp_dir, n_ivf, index_ivf.nprobe, exp_dir1, version19),
+    )
+    infos.append(
+        "Successful Index Construction，added_IVF%s_Flat_nprobe_%s_%s_%s.index"
+        % (n_ivf, index_ivf.nprobe, exp_dir1, version19)
+    )
+    # faiss.write_index(index, '%s/added_IVF%s_Flat_FastScan_%s.index'%(exp_dir,n_ivf,version19))
+    # infos.append("成功构建索引，added_IVF%s_Flat_FastScan_%s.index"%(n_ivf,version19))
+    yield "\n".join(infos)
+
+#def setBoolean(status): #true to false and vice versa / not implemented yet, dont touch!!!!!!!
+#    status = not status
+#    return status
+    
+# but5.click(train1key, [exp_dir1, sr2, if_f0_3, trainset_dir4, spk_id5, gpus6, np7, f0method8, save_epoch10, total_epoch11, batch_size12, if_save_latest13, pretrained_G14, pretrained_D15, gpus16, if_cache_gpu17], info3)
+def train1key(
+    exp_dir1,
+    sr2,
+    if_f0_3,
+    trainset_dir4,
+    spk_id5,
+    np7,
+    f0method8,
+    save_epoch10,
+    total_epoch11,
+    batch_size12,
+    if_save_latest13,
+    pretrained_G14,
+    pretrained_D15,
+    gpus16,
+    if_cache_gpu17,
+    if_save_every_weights18,
+    version19,
+    echl
+):
+    infos = []
+
+    def get_info_str(strr):
+        infos.append(strr)
+        return "\n".join(infos)
+
+    model_log_dir = "%s/logs/%s" % (now_dir, exp_dir1)
+    preprocess_log_path = "%s/preprocess.log" % model_log_dir
+    extract_f0_feature_log_path = "%s/extract_f0_feature.log" % model_log_dir
+    gt_wavs_dir = "%s/0_gt_wavs" % model_log_dir
+    feature_dir = (
+        "%s/3_feature256" % model_log_dir
+        if version19 == "v1"
+        else "%s/3_feature768" % model_log_dir
+    )
+
+    os.makedirs(model_log_dir, exist_ok=True)
+    #########step1:处理数据
+    open(preprocess_log_path, "w").close()
+    cmd = (
+        config.python_cmd
+        + " trainset_preprocess_pipeline_print.py %s %s %s %s "
+        % (trainset_dir4, sr_dict[sr2], np7, model_log_dir)
+        + str(config.noparallel)
+    )
+    yield get_info_str(i18n("step1:正在处理数据"))
+    yield get_info_str(cmd)
+    p = Popen(cmd, shell=True)
+    p.wait()
+    with open(preprocess_log_path, "r") as f:
+        print(f.read())
+    #########step2a:提取音高
+    open(extract_f0_feature_log_path, "w")
+    if if_f0_3:
+        yield get_info_str("step2a:正在提取音高")
+        cmd = config.python_cmd + " extract_f0_print.py %s %s %s %s" % (
+            model_log_dir,
+            np7,
+            f0method8,
+            echl
+        )
+        yield get_info_str(cmd)
+        p = Popen(cmd, shell=True, cwd=now_dir)
+        p.wait()
+        with open(extract_f0_feature_log_path, "r") as f:
+            print(f.read())
+    else:
+        yield get_info_str(i18n("step2a:无需提取音高"))
+    #######step2b:提取特征
+    yield get_info_str(i18n("step2b:正在提取特征"))
+    gpus = gpus16.split("-")
+    leng = len(gpus)
+    ps = []
+    for idx, n_g in enumerate(gpus):
+        cmd = config.python_cmd + " extract_feature_print.py %s %s %s %s %s %s" % (
+            config.device,
+            leng,
+            idx,
+            n_g,
+            model_log_dir,
+            version19,
+        )
+        yield get_info_str(cmd)
+        p = Popen(
+            cmd, shell=True, cwd=now_dir
+        )  # , shell=True, stdin=PIPE, stdout=PIPE, stderr=PIPE, cwd=now_dir
+        ps.append(p)
+    for p in ps:
+        p.wait()
+    with open(extract_f0_feature_log_path, "r") as f:
+        print(f.read())
+    #######step3a:训练模型
+    yield get_info_str(i18n("step3a:正在训练模型"))
+    # 生成filelist
+    if if_f0_3:
+        f0_dir = "%s/2a_f0" % model_log_dir
+        f0nsf_dir = "%s/2b-f0nsf" % model_log_dir
+        names = (
+            set([name.split(".")[0] for name in os.listdir(gt_wavs_dir)])
+            & set([name.split(".")[0] for name in os.listdir(feature_dir)])
+            & set([name.split(".")[0] for name in os.listdir(f0_dir)])
+            & set([name.split(".")[0] for name in os.listdir(f0nsf_dir)])
+        )
+    else:
+        names = set([name.split(".")[0] for name in os.listdir(gt_wavs_dir)]) & set(
+            [name.split(".")[0] for name in os.listdir(feature_dir)]
+        )
+    opt = []
+    for name in names:
+        if if_f0_3:
+            opt.append(
+                "%s/%s.wav|%s/%s.npy|%s/%s.wav.npy|%s/%s.wav.npy|%s"
+                % (
+                    gt_wavs_dir.replace("\\", "\\\\"),
+                    name,
+                    feature_dir.replace("\\", "\\\\"),
+                    name,
+                    f0_dir.replace("\\", "\\\\"),
+                    name,
+                    f0nsf_dir.replace("\\", "\\\\"),
+                    name,
+                    spk_id5,
+                )
+            )
+        else:
+            opt.append(
+                "%s/%s.wav|%s/%s.npy|%s"
+                % (
+                    gt_wavs_dir.replace("\\", "\\\\"),
+                    name,
+                    feature_dir.replace("\\", "\\\\"),
+                    name,
+                    spk_id5,
+                )
+            )
+    fea_dim = 256 if version19 == "v1" else 768
+    if if_f0_3:
+        for _ in range(2):
+            opt.append(
+                "%s/logs/mute/0_gt_wavs/mute%s.wav|%s/logs/mute/3_feature%s/mute.npy|%s/logs/mute/2a_f0/mute.wav.npy|%s/logs/mute/2b-f0nsf/mute.wav.npy|%s"
+                % (now_dir, sr2, now_dir, fea_dim, now_dir, now_dir, spk_id5)
+            )
+    else:
+        for _ in range(2):
+            opt.append(
+                "%s/logs/mute/0_gt_wavs/mute%s.wav|%s/logs/mute/3_feature%s/mute.npy|%s"
+                % (now_dir, sr2, now_dir, fea_dim, spk_id5)
+            )
+    shuffle(opt)
+    with open("%s/filelist.txt" % model_log_dir, "w") as f:
+        f.write("\n".join(opt))
+    yield get_info_str("write filelist done")
+    if gpus16:
+        cmd = (
+            config.python_cmd
+            + " train_nsf_sim_cache_sid_load_pretrain.py -e %s -sr %s -f0 %s -bs %s -g %s -te %s -se %s %s %s -l %s -c %s -sw %s -v %s"
+            % (
+                exp_dir1,
+                sr2,
+                1 if if_f0_3 else 0,
+                batch_size12,
+                gpus16,
+                total_epoch11,
+                save_epoch10,
+                "-pg %s" % pretrained_G14 if pretrained_G14 != "" else "",
+                "-pd %s" % pretrained_D15 if pretrained_D15 != "" else "",
+                1 if if_save_latest13 == True else 0,
+                1 if if_cache_gpu17 == True else 0,
+                1 if if_save_every_weights18 == True else 0,
+                version19,
+            )
+        )
+    else:
+        cmd = (
+            config.python_cmd
+            + " train_nsf_sim_cache_sid_load_pretrain.py -e %s -sr %s -f0 %s -bs %s -te %s -se %s %s %s -l %s -c %s -sw %s -v %s"
+            % (
+                exp_dir1,
+                sr2,
+                1 if if_f0_3 else 0,
+                batch_size12,
+                total_epoch11,
+                save_epoch10,
+                "-pg %s" % pretrained_G14 if pretrained_G14 != "" else "",
+                "-pd %s" % pretrained_D15 if pretrained_D15 != "" else "",
+                1 if if_save_latest13 == True else 0,
+                1 if if_cache_gpu17 == True else 0,
+                1 if if_save_every_weights18 == True else 0,
+                version19,
+            )
+        )
+    yield get_info_str(cmd)
+    p = Popen(cmd, shell=True, cwd=now_dir)
+    p.wait()
+    yield get_info_str(i18n("训练结束, 您可查看控制台训练日志或实验文件夹下的train.log"))
+    #######step3b:训练索引
+    npys = []
+    listdir_res = list(os.listdir(feature_dir))
+    for name in sorted(listdir_res):
+        phone = np.load("%s/%s" % (feature_dir, name))
+        npys.append(phone)
+    big_npy = np.concatenate(npys, 0)
+
+    big_npy_idx = np.arange(big_npy.shape[0])
+    np.random.shuffle(big_npy_idx)
+    big_npy = big_npy[big_npy_idx]
+
+    if big_npy.shape[0] > 2e5:
+        # if(1):
+        info = "Trying doing kmeans %s shape to 10k centers." % big_npy.shape[0]
+        print(info)
+        yield get_info_str(info)
+        try:
+            big_npy = (
+                MiniBatchKMeans(
+                    n_clusters=10000,
+                    verbose=True,
+                    batch_size=256 * config.n_cpu,
+                    compute_labels=False,
+                    init="random",
+                )
+                .fit(big_npy)
+                .cluster_centers_
+            )
+        except:
+            info = traceback.format_exc()
+            print(info)
+            yield get_info_str(info)
+
+    np.save("%s/total_fea.npy" % model_log_dir, big_npy)
+
+    # n_ivf =  big_npy.shape[0] // 39
+    n_ivf = min(int(16 * np.sqrt(big_npy.shape[0])), big_npy.shape[0] // 39)
+    yield get_info_str("%s,%s" % (big_npy.shape, n_ivf))
+    index = faiss.index_factory(256 if version19 == "v1" else 768, "IVF%s,Flat" % n_ivf)
+    yield get_info_str("training index")
+    index_ivf = faiss.extract_index_ivf(index)  #
+    index_ivf.nprobe = 1
+    index.train(big_npy)
+    faiss.write_index(
+        index,
+        "%s/trained_IVF%s_Flat_nprobe_%s_%s_%s.index"
+        % (model_log_dir, n_ivf, index_ivf.nprobe, exp_dir1, version19),
+    )
+    yield get_info_str("adding index")
+    batch_size_add = 8192
+    for i in range(0, big_npy.shape[0], batch_size_add):
+        index.add(big_npy[i : i + batch_size_add])
+    faiss.write_index(
+        index,
+        "%s/added_IVF%s_Flat_nprobe_%s_%s_%s.index"
+        % (model_log_dir, n_ivf, index_ivf.nprobe, exp_dir1, version19),
+    )
+    yield get_info_str(
+        "成功构建索引, added_IVF%s_Flat_nprobe_%s_%s_%s.index"
+        % (n_ivf, index_ivf.nprobe, exp_dir1, version19)
+    )
+    yield get_info_str(i18n("全流程结束！"))
+
+
+#                    ckpt_path2.change(change_info_,[ckpt_path2],[sr__,if_f0__])
+def change_info_(ckpt_path):
+    if not os.path.exists(ckpt_path.replace(os.path.basename(ckpt_path), "train.log")):
+        return {"__type__": "update"}, {"__type__": "update"}, {"__type__": "update"}
+    try:
+        with open(
+            ckpt_path.replace(os.path.basename(ckpt_path), "train.log"), "r"
+        ) as f:
+            info = eval(f.read().strip("\n").split("\n")[0].split("\t")[-1])
+            sr, f0 = info["sample_rate"], info["if_f0"]
+            version = "v2" if ("version" in info and info["version"] == "v2") else "v1"
+            return sr, str(f0), version
+    except:
+        traceback.print_exc()
+        return {"__type__": "update"}, {"__type__": "update"}, {"__type__": "update"}
+
+
+def export_onnx(ModelPath, ExportedPath):
+    cpt = torch.load(ModelPath, map_location="cpu")
+    cpt["config"][-3] = cpt["weight"]["emb_g.weight"].shape[0]
+    vec_channels = 256 if cpt.get("version", "v1") == "v1" else 768
+
+    test_phone = torch.rand(1, 200, vec_channels)  # hidden unit
+    test_phone_lengths = torch.tensor([200]).long()  # hidden unit 长度（貌似没啥用）
+    test_pitch = torch.randint(size=(1, 200), low=5, high=255)  # 基频（单位赫兹）
+    test_pitchf = torch.rand(1, 200)  # nsf基频
+    test_ds = torch.LongTensor([0])  # 说话人ID
+    test_rnd = torch.rand(1, 192, 200)  # 噪声（加入随机因子）
+
+    device = "cpu"  # 导出时设备（不影响使用模型）
+
+
+    net_g = SynthesizerTrnMsNSFsidM(
+        *cpt["config"], is_half=False, version=cpt.get("version", "v1")
+    )  # fp32导出（C++要支持fp16必须手动将内存重新排列所以暂时不用fp16）
+    net_g.load_state_dict(cpt["weight"], strict=False)
+    input_names = ["phone", "phone_lengths", "pitch", "pitchf", "ds", "rnd"]
+    output_names = [
+        "audio",
+    ]
+    # net_g.construct_spkmixmap(n_speaker) 多角色混合轨道导出
+    torch.onnx.export(
+        net_g,
+        (
+            test_phone.to(device),
+            test_phone_lengths.to(device),
+            test_pitch.to(device),
+            test_pitchf.to(device),
+            test_ds.to(device),
+            test_rnd.to(device),
+        ),
+        ExportedPath,
+        dynamic_axes={
+            "phone": [1],
+            "pitch": [1],
+            "pitchf": [1],
+            "rnd": [2],
+        },
+        do_constant_folding=False,
+        opset_version=13,
+        verbose=False,
+        input_names=input_names,
+        output_names=output_names,
+    )
+    return "Finished"
+
+
+#region Mangio-RVC-Fork CLI App
+import re as regex
+import scipy.io.wavfile as wavfile
+
+cli_current_page = "HOME"
+
+def cli_split_command(com):
+    exp = r'(?:(?<=\s)|^)"(.*?)"(?=\s|$)|(\S+)'
+    split_array = regex.findall(exp, com)
+    split_array = [group[0] if group[0] else group[1] for group in split_array]
+    return split_array
+
+def execute_generator_function(genObject):
+    for _ in genObject: pass
+
+def cli_infer(com):
+    # get VC first
+    com = cli_split_command(com)
+    model_name = com[0]
+    source_audio_path = com[1]
+    output_file_name = com[2]
+    feature_index_path = com[3]
+    f0_file = None # Not Implemented Yet
+
+    # Get parameters for inference
+    speaker_id = int(com[4])
+    transposition = float(com[5])
+    f0_method = com[6]
+    crepe_hop_length = int(com[7])
+    harvest_median_filter = int(com[8])
+    resample = int(com[9])
+    mix = float(com[10])
+    feature_ratio = float(com[11])
+    protection_amnt = float(com[12])
+    #####
+    
+    print("Mangio-RVC-Fork Infer-CLI: Starting the inference...")
+    vc_data = get_vc(model_name)
+    print(vc_data)
+    print("Mangio-RVC-Fork Infer-CLI: Performing inference...")
+    conversion_data = vc_single(
+        speaker_id,
+        source_audio_path,
+        source_audio_path,
+        transposition,
+        f0_file,
+        f0_method,
+        feature_index_path,
+        feature_index_path,
+        feature_ratio,
+        harvest_median_filter,
+        resample,
+        mix,
+        protection_amnt,
+        crepe_hop_length,        
+    )
+    if "Success." in conversion_data[0]:
+        print("Mangio-RVC-Fork Infer-CLI: Inference succeeded. Writing to %s/%s..." % ('audio-outputs', output_file_name))
+        wavfile.write('%s/%s' % ('audio-outputs', output_file_name), conversion_data[1][0], conversion_data[1][1])
+        print("Mangio-RVC-Fork Infer-CLI: Finished! Saved output to %s/%s" % ('audio-outputs', output_file_name))
+    else:
+        print("Mangio-RVC-Fork Infer-CLI: Inference failed. Here's the traceback: ")
+        print(conversion_data[0])
+
+def cli_pre_process(com):
+    com = cli_split_command(com)
+    model_name = com[0]
+    trainset_directory = com[1]
+    sample_rate = com[2]
+    num_processes = int(com[3])
+
+    print("Mangio-RVC-Fork Pre-process: Starting...")
+    generator = preprocess_dataset(
+        trainset_directory, 
+        model_name, 
+        sample_rate, 
+        num_processes
+    )
+    execute_generator_function(generator)
+    print("Mangio-RVC-Fork Pre-process: Finished")
+
+def cli_extract_feature(com):
+    com = cli_split_command(com)
+    model_name = com[0]
+    gpus = com[1]
+    num_processes = int(com[2])
+    has_pitch_guidance = True if (int(com[3]) == 1) else False
+    f0_method = com[4]
+    crepe_hop_length = int(com[5])
+    version = com[6] # v1 or v2
+    
+    print("Mangio-RVC-CLI: Extract Feature Has Pitch: " + str(has_pitch_guidance))
+    print("Mangio-RVC-CLI: Extract Feature Version: " + str(version))
+    print("Mangio-RVC-Fork Feature Extraction: Starting...")
+    generator = extract_f0_feature(
+        gpus, 
+        num_processes, 
+        f0_method, 
+        has_pitch_guidance, 
+        model_name, 
+        version, 
+        crepe_hop_length
+    )
+    execute_generator_function(generator)
+    print("Mangio-RVC-Fork Feature Extraction: Finished")
+
+def cli_train(com):
+    com = cli_split_command(com)
+    model_name = com[0]
+    sample_rate = com[1]
+    has_pitch_guidance = True if (int(com[2]) == 1) else False
+    speaker_id = int(com[3])
+    save_epoch_iteration = int(com[4])
+    total_epoch = int(com[5]) # 10000
+    batch_size = int(com[6])
+    gpu_card_slot_numbers = com[7]
+    if_save_latest = True if (int(com[8]) == 1) else False
+    if_cache_gpu = True if (int(com[9]) == 1) else False
+    if_save_every_weight = True if (int(com[10]) == 1) else False
+    version = com[11]
+
+    pretrained_base = "pretrained/" if version == "v1" else "pretrained_v2/" 
+    
+    g_pretrained_path = "%sf0G%s.pth" % (pretrained_base, sample_rate)
+    d_pretrained_path = "%sf0D%s.pth" % (pretrained_base, sample_rate)
+
+    print("Mangio-RVC-Fork Train-CLI: Training...")
+    click_train(
+        model_name,
+        sample_rate,
+        has_pitch_guidance,
+        speaker_id,
+        save_epoch_iteration,
+        total_epoch,
+        batch_size,
+        if_save_latest,
+        g_pretrained_path,
+        d_pretrained_path,
+        gpu_card_slot_numbers,
+        if_cache_gpu,
+        if_save_every_weight,
+        version
+    )
+
+def cli_train_feature(com):
+    com = cli_split_command(com)
+    model_name = com[0]
+    version = com[1]
+    print("Mangio-RVC-Fork Train Feature Index-CLI: Training... Please wait")
+    generator = train_index(
+        model_name,
+        version
+    )
+    execute_generator_function(generator)
+    print("Mangio-RVC-Fork Train Feature Index-CLI: Done!")
+
+def cli_extract_model(com):
+    com = cli_split_command(com)
+    model_path = com[0]
+    save_name = com[1]
+    sample_rate = com[2]
+    has_pitch_guidance = com[3]
+    info = com[4]
+    version = com[5]
+    extract_small_model_process = extract_small_model(
+        model_path,
+        save_name,
+        sample_rate,
+        has_pitch_guidance,
+        info,
+        version
+    )
+    if extract_small_model_process == "Success.":
+        print("Mangio-RVC-Fork Extract Small Model: Success!")
+    else:
+        print(str(extract_small_model_process))        
+        print("Mangio-RVC-Fork Extract Small Model: Failed!")
+
+
+def preset_apply(preset, qfer, tmbr):
+    if str(preset) != '':
+        with open(str(preset), 'r') as p:
+            content = p.readlines()
+            qfer, tmbr = content[0].split('\n')[0], content[1]
+            
+            formant_apply(qfer, tmbr)
+    else:
+        pass
+    return ({"value": qfer, "__type__": "update"}, {"value": tmbr, "__type__": "update"})
+
+def print_page_details():
+    if cli_current_page == "HOME":
+        print("    go home            : Takes you back to home with a navigation list.")
+        print("    go infer           : Takes you to inference command execution.\n")
+        print("    go pre-process     : Takes you to training step.1) pre-process command execution.")
+        print("    go extract-feature : Takes you to training step.2) extract-feature command execution.")
+        print("    go train           : Takes you to training step.3) being or continue training command execution.")
+        print("    go train-feature   : Takes you to the train feature index command execution.\n")
+        print("    go extract-model   : Takes you to the extract small model command execution.")
+    elif cli_current_page == "INFER":
+        print("    arg 1) model name with .pth in ./weights: mi-test.pth")
+        print("    arg 2) source audio path: myFolder\\MySource.wav")
+        print("    arg 3) output file name to be placed in './audio-outputs': MyTest.wav")
+        print("    arg 4) feature index file path: logs/mi-test/added_IVF3042_Flat_nprobe_1.index")
+        print("    arg 5) speaker id: 0")
+        print("    arg 6) transposition: 0")
+        print("    arg 7) f0 method: harvest (pm, harvest, crepe, crepe-tiny, hybrid[x,x,x,x], mangio-crepe, mangio-crepe-tiny)")
+        print("    arg 8) crepe hop length: 160")
+        print("    arg 9) harvest median filter radius: 3 (0-7)")
+        print("    arg 10) post resample rate: 0")
+        print("    arg 11) mix volume envelope: 1")
+        print("    arg 12) feature index ratio: 0.78 (0-1)")
+        print("    arg 13) Voiceless Consonant Protection (Less Artifact): 0.33 (Smaller number = more protection. 0.50 means Dont Use.) \n")
+        print("Example: mi-test.pth saudio/Sidney.wav myTest.wav logs/mi-test/added_index.index 0 -2 harvest 160 3 0 1 0.95 0.33")
+    elif cli_current_page == "PRE-PROCESS":
+        print("    arg 1) Model folder name in ./logs: mi-test")
+        print("    arg 2) Trainset directory: mydataset (or) E:\\my-data-set")
+        print("    arg 3) Sample rate: 40k (32k, 40k, 48k)")
+        print("    arg 4) Number of CPU threads to use: 8 \n")
+        print("Example: mi-test mydataset 40k 24")
+    elif cli_current_page == "EXTRACT-FEATURE":
+        print("    arg 1) Model folder name in ./logs: mi-test")
+        print("    arg 2) Gpu card slot: 0 (0-1-2 if using 3 GPUs)")
+        print("    arg 3) Number of CPU threads to use: 8")
+        print("    arg 4) Has Pitch Guidance?: 1 (0 for no, 1 for yes)")
+        print("    arg 5) f0 Method: harvest (pm, harvest, dio, crepe)")
+        print("    arg 6) Crepe hop length: 128")
+        print("    arg 7) Version for pre-trained models: v2 (use either v1 or v2)\n")
+        print("Example: mi-test 0 24 1 harvest 128 v2")
+    elif cli_current_page == "TRAIN":
+        print("    arg 1) Model folder name in ./logs: mi-test")
+        print("    arg 2) Sample rate: 40k (32k, 40k, 48k)")
+        print("    arg 3) Has Pitch Guidance?: 1 (0 for no, 1 for yes)")
+        print("    arg 4) speaker id: 0")
+        print("    arg 5) Save epoch iteration: 50")
+        print("    arg 6) Total epochs: 10000")
+        print("    arg 7) Batch size: 8")
+        print("    arg 8) Gpu card slot: 0 (0-1-2 if using 3 GPUs)")
+        print("    arg 9) Save only the latest checkpoint: 0 (0 for no, 1 for yes)")
+        print("    arg 10) Whether to cache training set to vram: 0 (0 for no, 1 for yes)")
+        print("    arg 11) Save extracted small model every generation?: 0 (0 for no, 1 for yes)")
+        print("    arg 12) Model architecture version: v2 (use either v1 or v2)\n")
+        print("Example: mi-test 40k 1 0 50 10000 8 0 0 0 0 v2")
+    elif cli_current_page == "TRAIN-FEATURE":
+        print("    arg 1) Model folder name in ./logs: mi-test")
+        print("    arg 2) Model architecture version: v2 (use either v1 or v2)\n")
+        print("Example: mi-test v2")
+    elif cli_current_page == "EXTRACT-MODEL":
+        print("    arg 1) Model Path: logs/mi-test/G_168000.pth")
+        print("    arg 2) Model save name: MyModel")
+        print("    arg 3) Sample rate: 40k (32k, 40k, 48k)")
+        print("    arg 4) Has Pitch Guidance?: 1 (0 for no, 1 for yes)")
+        print('    arg 5) Model information: "My Model"')
+        print("    arg 6) Model architecture version: v2 (use either v1 or v2)\n")
+        print('Example: logs/mi-test/G_168000.pth MyModel 40k 1 "Created by Cole Mangio" v2')
+    print("")
+
+def change_page(page):
+    global cli_current_page
+    cli_current_page = page
+    return 0
+
+def execute_command(com):
+    if com == "go home":
+        return change_page("HOME")
+    elif com == "go infer":
+        return change_page("INFER")
+    elif com == "go pre-process":
+        return change_page("PRE-PROCESS")
+    elif com == "go extract-feature":
+        return change_page("EXTRACT-FEATURE")
+    elif com == "go train":
+        return change_page("TRAIN")
+    elif com == "go train-feature":
+        return change_page("TRAIN-FEATURE")
+    elif com == "go extract-model":
+        return change_page("EXTRACT-MODEL")
+    else:
+        if com[:3] == "go ":
+            print("page '%s' does not exist!" % com[3:])
+            return 0
+    
+    if cli_current_page == "INFER":
+        cli_infer(com)
+    elif cli_current_page == "PRE-PROCESS":
+        cli_pre_process(com)
+    elif cli_current_page == "EXTRACT-FEATURE":
+        cli_extract_feature(com)
+    elif cli_current_page == "TRAIN":
+        cli_train(com)
+    elif cli_current_page == "TRAIN-FEATURE":
+        cli_train_feature(com)
+    elif cli_current_page == "EXTRACT-MODEL":
+        cli_extract_model(com)
+
+def cli_navigation_loop():
+    while True:
+        print("You are currently in '%s':" % cli_current_page)
+        print_page_details()
+        command = input("%s: " % cli_current_page)
+        try:
+            execute_command(command)
+        except:
+            print(traceback.format_exc())
+
+if(config.is_cli):
+    print("\n\nMangio-RVC-Fork v2 CLI App!\n")
+    print("Welcome to the CLI version of RVC. Please read the documentation on https://github.com/Mangio621/Mangio-RVC-Fork (README.MD) to understand how to use this app.\n")
+    cli_navigation_loop()
+
+#endregion
+
+#region RVC WebUI App
+
+def get_presets():
+    data = None
+    with open('../inference-presets.json', 'r') as file:
+        data = json.load(file)
+    preset_names = []
+    for preset in data['presets']:
+        preset_names.append(preset['name'])
+    
+    return preset_names
+
+def stepdisplay(if_save_every_weights):
+    return ({"visible": if_save_every_weights, "__type__": "update"})
+
+def match_index(sid0):
+    picked = False
+    #folder = sid0.split('.')[0]
+    
+    #folder = re.split(r'. |_', sid0)[0]
+    folder = sid0.split('.')[0].split('_')[0]
+    #folder_test = sid0.split('.')[0].split('_')[0].split('-')[0]
+    parent_dir = "./logs/" + folder
+    #print(parent_dir)
+    if os.path.exists(parent_dir):
+        #print('path exists')
+        for filename in os.listdir(parent_dir.replace('\\','/')):
+            if filename.endswith(".index"):
+                for i in range(len(indexes_list)):
+                    if indexes_list[i] == (os.path.join(("./logs/" + folder), filename).replace('\\','/')):
+                        print('regular index found')
+                        break
+                    else:
+                        if indexes_list[i] == (os.path.join(("./logs/" + folder.lower()), filename).replace('\\','/')):
+                            print('lowered index found')
+                            parent_dir = "./logs/" + folder.lower()
+                            break
+                        #elif (indexes_list[i]).casefold() == ((os.path.join(("./logs/" + folder), filename).replace('\\','/')).casefold()):
+                        #    print('8')
+                        #    parent_dir = "./logs/" + folder.casefold()
+                        #    break
+                        #elif (indexes_list[i]) == ((os.path.join(("./logs/" + folder_test), filename).replace('\\','/'))):
+                        #    parent_dir = "./logs/" + folder_test
+                        #    print(parent_dir)
+                        #    break
+                        #elif (indexes_list[i]) == (os.path.join(("./logs/" + folder_test.lower()), filename).replace('\\','/')):
+                        #    parent_dir = "./logs/" + folder_test
+                        #    print(parent_dir)
+                        #    break
+                        #else:
+                        #    #print('couldnt find index')
+                        #    continue
+                    
+                #print('all done')
+                index_path=os.path.join(parent_dir.replace('\\','/'), filename.replace('\\','/')).replace('\\','/')
+                #print(index_path)
+                return (index_path, index_path)
+                
+
+    else:
+        #print('nothing found')
+        return ('', '')
+
+def choveraudio():
+    return ''
+
+
+def stoptraining(mim): 
+    if int(mim) == 1:
+        
+        with open("stop.txt", "w+") as tostops:
+
+            
+            tostops.writelines('stop')
+        #p.terminate()
+        #p.kill()
+        try:
+            os.kill(PID, signal.SIGTERM)
+        except Exception as e:
+            print(f"Couldn't click due to {e}")
+            pass
+    else:
+        pass
+    
+    return (
+        {"visible": False, "__type__": "update"}, 
+        {"visible": True, "__type__": "update"},
+    )
+
+
+def whethercrepeornah(radio):
+    mango = True if radio == 'mangio-crepe' or radio == 'mangio-crepe-tiny' else False
+    
+    return ({"visible": mango, "__type__": "update"})
+
+
+#Change your Gradio Theme here. 👇 👇 👇 👇
+with gr.Blocks(theme='HaleyCH/HaleyCH_Theme') as app: 
+    gr.HTML("<h1> The Mangio-RVC-Fork 💻 </h1>")
+    gr.Markdown(
+        value=i18n(
+            "本软件以MIT协议开源, 作者不对软件具备任何控制力, 使用软件者、传播软件导出的声音者自负全责. <br>如不认可该条款, 则不能使用或引用软件包内任何代码和文件. 详见根目录<b>使用需遵守的协议-LICENSE.txt</b>."
+        )
+    )
+    with gr.Tabs():
+        
+        with gr.TabItem(i18n("模型推理")):
+            # Inference Preset Row
+            # with gr.Row():
+            #     mangio_preset = gr.Dropdown(label="Inference Preset", choices=sorted(get_presets()))
+            #     mangio_preset_name_save = gr.Textbox(
+            #         label="Your preset name"
+            #     )
+            #     mangio_preset_save_btn = gr.Button('Save Preset', variant="primary")
+
+            # Other RVC stuff
+            with gr.Row():
+                
+                #sid0 = gr.Dropdown(label=i18n("推理音色"), choices=sorted(names), value=check_for_name())
+                sid0 = gr.Dropdown(label=i18n("推理音色"), choices=sorted(names), value='')
+                #input_audio_path2
+                
+                
+                refresh_button = gr.Button(i18n("Refresh voice list, index path and audio files"), variant="primary")
+                clean_button = gr.Button(i18n("卸载音色省显存"), variant="primary")
+                spk_item = gr.Slider(
+                    minimum=0,
+                    maximum=2333,
+                    step=1,
+                    label=i18n("请选择说话人id"),
+                    value=0,
+                    visible=False,
+                    interactive=True,
+                )
+                clean_button.click(fn=clean, inputs=[], outputs=[sid0])
+
+            with gr.Group():
+                gr.Markdown(
+                    value=i18n("男转女推荐+12key, 女转男推荐-12key, 如果音域爆炸导致音色失真也可以自己调整到合适音域. ")
+                )
+                with gr.Row():
+                    with gr.Column():
+                        vc_transform0 = gr.Number(
+                            label=i18n("变调(整数, 半音数量, 升八度12降八度-12)"), value=0
+                        )
+                        input_audio0 = gr.Textbox(
+                            label=i18n("Add audio's name to the path to the audio file to be processed (default is the correct format example) Remove the path to use an audio from the dropdown list:"),
+                            value=os.path.abspath(os.getcwd()).replace('\\', '/') + "/audios/" + "audio.wav",
+                        )
+                        input_audio1 = gr.Dropdown(
+                            label=i18n("Auto detect audio path and select from the dropdown:"),
+                            choices=sorted(audio_paths),
+                            value=get_audios(),
+                            interactive=True,
+                        )
+                        input_audio1.change(fn=choveraudio,inputs=[],outputs=[input_audio0])
+                        f0method0 = gr.Radio(
+                            label=i18n(
+                                "选择音高提取算法,输入歌声可用pm提速,harvest低音好但巨慢无比,crepe效果好但吃GPU"
+                            ),
+                            choices=["pm", "harvest", "dio", "crepe", "crepe-tiny", "mangio-crepe", "mangio-crepe-tiny", "rmvpe"], # Fork Feature. Add Crepe-Tiny
+                            value="rmvpe",
+                            interactive=True,
+                        )
+                        crepe_hop_length = gr.Slider(
+                            minimum=1,
+                            maximum=512,
+                            step=1,
+                            label=i18n("crepe_hop_length"),
+                            value=120,
+                            interactive=True,
+                            visible=False,
+                        )
+                        f0method0.change(fn=whethercrepeornah, inputs=[f0method0], outputs=[crepe_hop_length])
+                        filter_radius0 = gr.Slider(
+                            minimum=0,
+                            maximum=7,
+                            label=i18n(">=3则使用对harvest音高识别的结果使用中值滤波，数值为滤波半径，使用可以削弱哑音"),
+                            value=3,
+                            step=1,
+                            interactive=True,
+                        )
+                    with gr.Column():
+                        file_index1 = gr.Textbox(
+                            label=i18n("特征检索库文件路径,为空则使用下拉的选择结果"),
+                            value="",
+                            interactive=True,
+                        )
+                        
+                        file_index2 = gr.Dropdown(
+                            label="3. Path to your added.index file (if it didn't automatically find it.)",
+                            choices=get_indexes(),
+                            value=get_index(),
+                            interactive=True,
+                            allow_custom_value=True,
+                            )
+                        #sid0.select(fn=match_index, inputs=sid0, outputs=file_index2)
+                        
+                        
+
+                          
+                        refresh_button.click(
+                            fn=change_choices, inputs=[], outputs=[sid0, file_index2, input_audio1]
+                            )
+                        # file_big_npy1 = gr.Textbox(
+                        #     label=i18n("特征文件路径"),
+                        #     value="E:\\codes\py39\\vits_vc_gpu_train\\logs\\mi-test-1key\\total_fea.npy",
+                        #     interactive=True,
+                        # )
+                        index_rate1 = gr.Slider(
+                            minimum=0,
+                            maximum=1,
+                            label=i18n("检索特征占比"),
+                            value=0.75,
+                            interactive=True,
+                        )
+                    with gr.Column():
+                        resample_sr0 = gr.Slider(
+                            minimum=0,
+                            maximum=48000,
+                            label=i18n("后处理重采样至最终采样率，0为不进行重采样"),
+                            value=0,
+                            step=1,
+                            interactive=True,
+                        )
+                        rms_mix_rate0 = gr.Slider(
+                            minimum=0,
+                            maximum=1,
+                            label=i18n("输入源音量包络替换输出音量包络融合比例，越靠近1越使用输出包络"),
+                            value=0.25,
+                            interactive=True,
+                        )
+                        protect0 = gr.Slider(
+                            minimum=0,
+                            maximum=0.5,
+                            label=i18n(
+                                "保护清辅音和呼吸声，防止电音撕裂等artifact，拉满0.5不开启，调低加大保护力度但可能降低索引效果"
+                            ),
+                            value=0.33,
+                            step=0.01,
+                            interactive=True,
+                        )
+                        formanting = gr.Checkbox(
+                            value=False,
+                            label="[EXPERIMENTAL, WAV ONLY] Formant shift inference audio",
+                            info="Used for male to female and vice-versa conversions",
+                            interactive=True,
+                            visible=True,
+                        )
+                        
+                        formant_preset = gr.Dropdown(
+                            value='',
+                            choices=get_fshift_presets(),
+                            label="browse presets for formanting",
+                            visible=False,
+                        )
+                        formant_refresh_button = gr.Button(value='\U0001f504', visible=False,variant='primary')
+                        #formant_refresh_button = ToolButton( elem_id='1')
+                        #create_refresh_button(formant_preset, lambda: {"choices": formant_preset}, "refresh_list_shiftpresets")
+                        
+                        qfrency = gr.Slider(
+                                value=Quefrency,
+                                label="Quefrency for formant shifting",
+                                minimum=-16.0,
+                                maximum=16.0,
+                                step=0.1,
+                                visible=False,
+                                interactive=True,
+                            )
+                        tmbre = gr.Slider(
+                            value=Timbre,
+                            label="Timbre for formant shifting",
+                            minimum=-16.0,
+                            maximum=16.0,
+                            step=0.1,
+                            visible=False,
+                            interactive=True,
+                        )
+                        
+                        formant_preset.change(fn=preset_apply, inputs=[formant_preset, qfrency, tmbre], outputs=[qfrency, tmbre])
+                        frmntbut = gr.Button("Apply", variant="primary", visible=False)
+                        formanting.change(fn=formant_enabled,inputs=[formanting,qfrency,tmbre,frmntbut,formant_preset,formant_refresh_button],outputs=[formanting,qfrency,tmbre,frmntbut,formant_preset,formant_refresh_button])
+                        frmntbut.click(fn=formant_apply,inputs=[qfrency, tmbre], outputs=[qfrency, tmbre])
+                        formant_refresh_button.click(fn=update_fshift_presets,inputs=[formant_preset, qfrency, tmbre],outputs=[formant_preset, qfrency, tmbre])
+                        ##formant_refresh_button.click(fn=preset_apply, inputs=[formant_preset, qfrency, tmbre], outputs=[formant_preset, qfrency, tmbre])
+                        ##formant_refresh_button.click(fn=update_fshift_presets, inputs=[formant_preset, qfrency, tmbre], outputs=[formant_preset, qfrency, tmbre])
+                    f0_file = gr.File(label=i18n("F0曲线文件, 可选, 一行一个音高, 代替默认F0及升降调"))
+                    but0 = gr.Button(i18n("转换"), variant="primary")
+                    with gr.Row():
+                        vc_output1 = gr.Textbox(label=i18n("输出信息"))
+                        vc_output2 = gr.Audio(label=i18n("输出音频(右下角三个点,点了可以下载)"))
+                    but0.click(
+                        vc_single,
+                        [
+                            spk_item,
+                            input_audio0,
+                            input_audio1,
+                            vc_transform0,
+                            f0_file,
+                            f0method0,
+                            file_index1,
+                            file_index2,
+                            # file_big_npy1,
+                            index_rate1,
+                            filter_radius0,
+                            resample_sr0,
+                            rms_mix_rate0,
+                            protect0,
+                            crepe_hop_length
+                        ],
+                        [vc_output1, vc_output2],
+                    )
+            with gr.Group():
+                gr.Markdown(
+                    value=i18n("批量转换, 输入待转换音频文件夹, 或上传多个音频文件, 在指定文件夹(默认opt)下输出转换的音频. ")
+                )
+                with gr.Row():
+                    with gr.Column():
+                        vc_transform1 = gr.Number(
+                            label=i18n("变调(整数, 半音数量, 升八度12降八度-12)"), value=0
+                        )
+                        opt_input = gr.Textbox(label=i18n("指定输出文件夹"), value="opt")
+                        f0method1 = gr.Radio(
+                            label=i18n(
+                                "选择音高提取算法,输入歌声可用pm提速,harvest低音好但巨慢无比,crepe效果好但吃GPU"
+                            ),
+                            choices=["pm", "harvest", "crepe", "rmvpe"],
+                            value="rmvpe",
+                            interactive=True,
+                        )
+                        
+                        filter_radius1 = gr.Slider(
+                            minimum=0,
+                            maximum=7,
+                            label=i18n(">=3则使用对harvest音高识别的结果使用中值滤波，数值为滤波半径，使用可以削弱哑音"),
+                            value=3,
+                            step=1,
+                            interactive=True,
+                        )
+                    with gr.Column():
+                        file_index3 = gr.Textbox(
+                            label=i18n("特征检索库文件路径,为空则使用下拉的选择结果"),
+                            value="",
+                            interactive=True,
+                        )
+                        file_index4 = gr.Dropdown( #file index dropdown for batch
+                            label=i18n("自动检测index路径,下拉式选择(dropdown)"),
+                            choices=get_indexes(),
+                            value=get_index(),
+                            interactive=True,
+                        )
+                        sid0.select(fn=match_index, inputs=[sid0], outputs=[file_index2, file_index4])
+                        refresh_button.click(
+                            fn=lambda: change_choices()[1],
+                            inputs=[],
+                            outputs=file_index4,
+                        )
+                        # file_big_npy2 = gr.Textbox(
+                        #     label=i18n("特征文件路径"),
+                        #     value="E:\\codes\\py39\\vits_vc_gpu_train\\logs\\mi-test-1key\\total_fea.npy",
+                        #     interactive=True,
+                        # )
+                        index_rate2 = gr.Slider(
+                            minimum=0,
+                            maximum=1,
+                            label=i18n("检索特征占比"),
+                            value=1,
+                            interactive=True,
+                        )
+                    with gr.Column():
+                        resample_sr1 = gr.Slider(
+                            minimum=0,
+                            maximum=48000,
+                            label=i18n("后处理重采样至最终采样率，0为不进行重采样"),
+                            value=0,
+                            step=1,
+                            interactive=True,
+                        )
+                        rms_mix_rate1 = gr.Slider(
+                            minimum=0,
+                            maximum=1,
+                            label=i18n("输入源音量包络替换输出音量包络融合比例，越靠近1越使用输出包络"),
+                            value=1,
+                            interactive=True,
+                        )
+                        protect1 = gr.Slider(
+                            minimum=0,
+                            maximum=0.5,
+                            label=i18n(
+                                "保护清辅音和呼吸声，防止电音撕裂等artifact，拉满0.5不开启，调低加大保护力度但可能降低索引效果"
+                            ),
+                            value=0.33,
+                            step=0.01,
+                            interactive=True,
+                        )
+                    with gr.Column():
+                        dir_input = gr.Textbox(
+                            label=i18n("输入待处理音频文件夹路径(去文件管理器地址栏拷就行了)"),
+                            value=os.path.abspath(os.getcwd()).replace('\\', '/') + "/audios/",
+                        )
+                        inputs = gr.File(
+                            file_count="multiple", label=i18n("也可批量输入音频文件, 二选一, 优先读文件夹")
+                        )
+                    with gr.Row():
+                        format1 = gr.Radio(
+                            label=i18n("导出文件格式"),
+                            choices=["wav", "flac", "mp3", "m4a"],
+                            value="flac",
+                            interactive=True,
+                        )
+                        but1 = gr.Button(i18n("转换"), variant="primary")
+                        vc_output3 = gr.Textbox(label=i18n("输出信息"))
+                    but1.click(
+                        vc_multi,
+                        [
+                            spk_item,
+                            dir_input,
+                            opt_input,
+                            inputs,
+                            vc_transform1,
+                            f0method1,
+                            file_index3,
+                            file_index4,
+                            # file_big_npy2,
+                            index_rate2,
+                            filter_radius1,
+                            resample_sr1,
+                            rms_mix_rate1,
+                            protect1,
+                            format1,
+                            crepe_hop_length,
+                        ],
+                        [vc_output3],
+                    )
+            sid0.change(
+                fn=get_vc,
+                inputs=[sid0, protect0, protect1],
+                outputs=[spk_item, protect0, protect1],
+            )
+        with gr.TabItem(i18n("伴奏人声分离&去混响&去回声")):
+            with gr.Group():
+                gr.Markdown(
+                    value=i18n(
+                        "人声伴奏分离批量处理， 使用UVR5模型。 <br>"
+                        "合格的文件夹路径格式举例： E:\\codes\\py39\\vits_vc_gpu\\白鹭霜华测试样例(去文件管理器地址栏拷就行了)。 <br>"
+                        "模型分为三类： <br>"
+                        "1、保留人声：不带和声的音频选这个，对主人声保留比HP5更好。内置HP2和HP3两个模型，HP3可能轻微漏伴奏但对主人声保留比HP2稍微好一丁点； <br>"
+                        "2、仅保留主人声：带和声的音频选这个，对主人声可能有削弱。内置HP5一个模型； <br> "
+                        "3、去混响、去延迟模型（by FoxJoy）：<br>"
+                        "  (1)MDX-Net(onnx_dereverb):对于双通道混响是最好的选择，不能去除单通道混响；<br>"
+                        "&emsp;(234)DeEcho:去除延迟效果。Aggressive比Normal去除得更彻底，DeReverb额外去除混响，可去除单声道混响，但是对高频重的板式混响去不干净。<br>"
+                        "去混响/去延迟，附：<br>"
+                        "1、DeEcho-DeReverb模型的耗时是另外2个DeEcho模型的接近2倍；<br>"
+                        "2、MDX-Net-Dereverb模型挺慢的；<br>"
+                        "3、个人推荐的最干净的配置是先MDX-Net再DeEcho-Aggressive。"
+                    )
+                )
+                with gr.Row():
+                    with gr.Column():
+                        dir_wav_input = gr.Textbox(
+                            label=i18n("输入待处理音频文件夹路径"),
+                            value=((os.getcwd()).replace('\\', '/') + "/audios/")
+                        )
+                        wav_inputs = gr.File(
+                            file_count="multiple", label=i18n("也可批量输入音频文件, 二选一, 优先读文件夹")
+                        ) #####
+                    with gr.Column():
+                        model_choose = gr.Dropdown(label=i18n("模型"), choices=uvr5_names)
+                        agg = gr.Slider(
+                            minimum=0,
+                            maximum=20,
+                            step=1,
+                            label="人声提取激进程度",
+                            value=10,
+                            interactive=True,
+                            visible=False,  # 先不开放调整
+                        )
+                        opt_vocal_root = gr.Textbox(
+                            label=i18n("指定输出主人声文件夹"), value="opt"
+                        )
+                        opt_ins_root = gr.Textbox(
+                            label=i18n("指定输出非主人声文件夹"), value="opt"
+                        )
+                        format0 = gr.Radio(
+                            label=i18n("导出文件格式"),
+                            choices=["wav", "flac", "mp3", "m4a"],
+                            value="flac",
+                            interactive=True,
+                        )
+                    but2 = gr.Button(i18n("转换"), variant="primary")
+                    vc_output4 = gr.Textbox(label=i18n("输出信息"))
+                    but2.click(
+                        uvr,
+                        [
+                            model_choose,
+                            dir_wav_input,
+                            opt_vocal_root,
+                            wav_inputs,
+                            opt_ins_root,
+                            agg,
+                            format0,
+                        ],
+                        [vc_output4],
+                    )
+        with gr.TabItem(i18n("训练")):
+            gr.Markdown(
+                value=i18n(
+                    "step1: 填写实验配置. 实验数据放在logs下, 每个实验一个文件夹, 需手工输入实验名路径, 内含实验配置, 日志, 训练得到的模型文件. "
+                )
+            )
+            with gr.Row():
+                exp_dir1 = gr.Textbox(label=i18n("输入实验名"), value="mi-test")
+                sr2 = gr.Radio(
+                    label=i18n("目标采样率"),
+                    choices=["40k", "48k"],
+                    value="40k",
+                    interactive=True,
+                )
+                if_f0_3 = gr.Checkbox(
+                    label="Whether the model has pitch guidance.",
+                    value=True,
+                    interactive=True,
+                )
+                version19 = gr.Radio(
+                    label=i18n("版本"),
+                    choices=["v1", "v2"],
+                    value="v1",
+                    interactive=True,
+                    visible=True,
+                )
+                np7 = gr.Slider(
+                    minimum=0,
+                    maximum=config.n_cpu,
+                    step=1,
+                    label=i18n("提取音高和处理数据使用的CPU进程数"),
+                    value=int(np.ceil(config.n_cpu / 1.5)),
+                    interactive=True,
+                )
+            with gr.Group():  # 暂时单人的, 后面支持最多4人的#数据处理
+                gr.Markdown(
+                    value=i18n(
+                        "step2a: 自动遍历训练文件夹下所有可解码成音频的文件并进行切片归一化, 在实验目录下生成2个wav文件夹; 暂时只支持单人训练. "
+                    )
+                )
+                with gr.Row():
+                    trainset_dir4 = gr.Textbox(
+                        label=i18n("输入训练文件夹路径"), value=os.path.abspath(os.getcwd()) + "\\datasets\\"
+                    )
+                    spk_id5 = gr.Slider(
+                        minimum=0,
+                        maximum=4,
+                        step=1,
+                        label=i18n("请指定说话人id"),
+                        value=0,
+                        interactive=True,
+                    )
+                    but1 = gr.Button(i18n("处理数据"), variant="primary")
+                    info1 = gr.Textbox(label=i18n("输出信息"), value="")
+                    but1.click(
+                        preprocess_dataset, [trainset_dir4, exp_dir1, sr2, np7], [info1]
+                    )
+            with gr.Group():
+                step2b = gr.Markdown(value=i18n("step2b: 使用CPU提取音高(如果模型带音高), 使用GPU提取特征(选择卡号)"))
+                with gr.Row():
+                    with gr.Column():
+                        gpus6 = gr.Textbox(
+                            label=i18n("以-分隔输入使用的卡号, 例如   0-1-2   使用卡0和卡1和卡2"),
+                            value=gpus,
+                            interactive=True,
+                        )
+                        gpu_info9 = gr.Textbox(label=i18n("显卡信息"), value=gpu_info)
+                    with gr.Column():
+                        f0method8 = gr.Radio(
+                            label=i18n(
+                                "选择音高提取算法:输入歌声可用pm提速,高质量语音但CPU差可用dio提速,harvest质量更好但慢"
+                            ),
+                            choices=["pm", "harvest", "dio", "crepe", "mangio-crepe", "rmvpe"], # Fork feature: Crepe on f0 extraction for training.
+                            value="rmvpe",
+                            interactive=True,
+                        )
+                        
+                        extraction_crepe_hop_length = gr.Slider(
+                            minimum=1,
+                            maximum=512,
+                            step=1,
+                            label=i18n("crepe_hop_length"),
+                            value=64,
+                            interactive=True,
+                            visible=False,
+                        )
+                        
+                        f0method8.change(fn=whethercrepeornah, inputs=[f0method8], outputs=[extraction_crepe_hop_length])
+                    but2 = gr.Button(i18n("特征提取"), variant="primary")
+                    info2 = gr.Textbox(label=i18n("输出信息"), value="", max_lines=8)
+                    but2.click(
+                        extract_f0_feature,
+                        [gpus6, np7, f0method8, if_f0_3, exp_dir1, version19, extraction_crepe_hop_length],
+                        [info2],
+                    )
+            with gr.Group():
+                gr.Markdown(value=i18n("step3: 填写训练设置, 开始训练模型和索引"))
+                with gr.Row():
+                    save_epoch10 = gr.Slider(
+                        minimum=1,
+                        maximum=50,
+                        step=1,
+                        label=i18n("保存频率save_every_epoch"),
+                        value=5,
+                        interactive=True,
+                        visible=True,
+                    )
+                    total_epoch11 = gr.Slider(
+                        minimum=1,
+                        maximum=10000,
+                        step=1,
+                        label=i18n("总训练轮数total_epoch"),
+                        value=20,
+                        interactive=True,
+                    )
+                    batch_size12 = gr.Slider(
+                        minimum=1,
+                        maximum=40,
+                        step=1,
+                        label=i18n("每张显卡的batch_size"),
+                        value=default_batch_size,
+                        interactive=True,
+                    )
+                    if_save_latest13 = gr.Checkbox(
+                        label="Whether to save only the latest .ckpt file to save hard disk space",
+                        
+                        value=True,
+                        interactive=True,
+                    )
+                    if_cache_gpu17 = gr.Checkbox(
+                        label="Cache all training sets to GPU memory. Caching small datasets (less than 10 minutes) can speed up training, but caching large datasets will consume a lot of GPU memory and may not provide much speed improvement",
+                        value=False,
+                        interactive=True,
+                    )
+                    if_save_every_weights18 = gr.Checkbox(
+                        label="Save a small final model to the 'weights' folder at each save point",
+                        value=True,
+                        interactive=True,
+                    )
+                with gr.Row():
+                    pretrained_G14 = gr.Textbox(
+                        lines=2,
+                        label=i18n("加载预训练底模G路径"),
+                        value="pretrained/f0G40k.pth",
+                        interactive=True,
+                    )
+                    pretrained_D15 = gr.Textbox(
+                        lines=2,
+                        label=i18n("加载预训练底模D路径"),
+                        value="pretrained/f0D40k.pth",
+                        interactive=True,
+                    )
+                    sr2.change(
+                        change_sr2,
+                        [sr2, if_f0_3, version19],
+                        [pretrained_G14, pretrained_D15],
+                    )
+                    version19.change(
+                        change_version19,
+                        [sr2, if_f0_3, version19],
+                        [pretrained_G14, pretrained_D15, sr2],
+                    )
+                    ### if f0_3 put here
+                    if_f0_3.change(
+                            fn=change_f0,
+                            inputs=[if_f0_3, sr2, version19, step2b, gpus6, gpu_info9, extraction_crepe_hop_length, but2, info2],
+                            outputs=[f0method8, pretrained_G14, pretrained_D15, step2b, gpus6, gpu_info9, extraction_crepe_hop_length, but2, info2],
+                    )
+                    if_f0_3.change(fn=whethercrepeornah, inputs=[f0method8], outputs=[extraction_crepe_hop_length])
+                    gpus16 = gr.Textbox(
+                        label=i18n("以-分隔输入使用的卡号, 例如   0-1-2   使用卡0和卡1和卡2"),
+                        value=gpus,
+                        interactive=True,
+                    )
+                    butstop = gr.Button(
+                            "Stop Training",
+                            variant='primary',
+                            visible=False,
+                    )
+                    but3 = gr.Button(i18n("训练模型"), variant="primary", visible=True)
+                    but3.click(fn=stoptraining, inputs=[gr.Number(value=0, visible=False)], outputs=[but3, butstop])
+                    butstop.click(fn=stoptraining, inputs=[gr.Number(value=1, visible=False)], outputs=[butstop, but3])
+                    
+                    
+                    but4 = gr.Button(i18n("训练特征索引"), variant="primary")
+                    #but5 = gr.Button(i18n("一键训练"), variant="primary")
+                    info3 = gr.Textbox(label=i18n("输出信息"), value="", max_lines=10)
+                    
+                    if_save_every_weights18.change(fn=stepdisplay, inputs=[if_save_every_weights18], outputs=[save_epoch10])
+                    
+                    but3.click(
+                        click_train,
+                        [
+                            exp_dir1,
+                            sr2,
+                            if_f0_3,
+                            spk_id5,
+                            save_epoch10,
+                            total_epoch11,
+                            batch_size12,
+                            if_save_latest13,
+                            pretrained_G14,
+                            pretrained_D15,
+                            gpus16,
+                            if_cache_gpu17,
+                            if_save_every_weights18,
+                            version19,
+                        ],
+                        [info3, butstop, but3],
+                    )
+                        
+                    but4.click(train_index, [exp_dir1, version19], info3)
+                    
+                    
+                    
+                    #but5.click(
+                    #    train1key,
+                    #    [
+                    #        exp_dir1,
+                    #        sr2,
+                    #        if_f0_3,
+                    #        trainset_dir4,
+                    #        spk_id5,
+                    #        np7,
+                    #        f0method8,
+                    #        save_epoch10,
+                    #        total_epoch11,
+                    #        batch_size12,
+                    #        if_save_latest13,
+                    #        pretrained_G14,
+                    #        pretrained_D15,
+                    #        gpus16,
+                    #        if_cache_gpu17,
+                    #        if_save_every_weights18,
+                    #        version19,
+                    #        extraction_crepe_hop_length
+                    #    ],
+                    #    info3,
+                    #)
+                
+        with gr.TabItem(i18n("ckpt处理")):
+            with gr.Group():
+                gr.Markdown(value=i18n("模型融合, 可用于测试音色融合"))
+                with gr.Row():
+                    ckpt_a = gr.Textbox(label=i18n("A模型路径"), value="", interactive=True, placeholder="Path to your model A.")
+                    ckpt_b = gr.Textbox(label=i18n("B模型路径"), value="", interactive=True, placeholder="Path to your model B.")
+                    alpha_a = gr.Slider(
+                        minimum=0,
+                        maximum=1,
+                        label=i18n("A模型权重"),
+                        value=0.5,
+                        interactive=True,
+                    )
+                with gr.Row():
+                    sr_ = gr.Radio(
+                        label=i18n("目标采样率"),
+                        choices=["40k", "48k"],
+                        value="40k",
+                        interactive=True,
+                    )
+                    if_f0_ = gr.Checkbox(
+                        label="Whether the model has pitch guidance.",
+                        value=True,
+                        interactive=True,
+                    )
+                    info__ = gr.Textbox(
+                        label=i18n("要置入的模型信息"), value="", max_lines=8, interactive=True, placeholder="Model information to be placed."
+                    )
+                    name_to_save0 = gr.Textbox(
+                        label=i18n("保存的模型名不带后缀"),
+                        value="",
+                        placeholder="Name for saving.",
+                        max_lines=1,
+                        interactive=True,
+                    )
+                    version_2 = gr.Radio(
+                        label=i18n("模型版本型号"),
+                        choices=["v1", "v2"],
+                        value="v1",
+                        interactive=True,
+                    )
+                with gr.Row():
+                    but6 = gr.Button(i18n("融合"), variant="primary")
+                    info4 = gr.Textbox(label=i18n("输出信息"), value="", max_lines=8)
+                but6.click(
+                    merge,
+                    [
+                        ckpt_a,
+                        ckpt_b,
+                        alpha_a,
+                        sr_,
+                        if_f0_,
+                        info__,
+                        name_to_save0,
+                        version_2,
+                    ],
+                    info4,
+                )  # def merge(path1,path2,alpha1,sr,f0,info):
+            with gr.Group():
+                gr.Markdown(value=i18n("修改模型信息(仅支持weights文件夹下提取的小模型文件)"))
+                with gr.Row(): ######
+                    ckpt_path0 = gr.Textbox(
+                        label=i18n("模型路径"), placeholder="Path to your Model.", value="", interactive=True
+                    )
+                    info_ = gr.Textbox(
+                        label=i18n("要改的模型信息"), value="", max_lines=8, interactive=True, placeholder="Model information to be changed."
+                    )
+                    name_to_save1 = gr.Textbox(
+                        label=i18n("保存的文件名, 默认空为和源文件同名"),
+                        placeholder="Either leave empty or put in the Name of the Model to be saved.",
+                        value="",
+                        max_lines=8,
+                        interactive=True,
+                    )
+                with gr.Row():
+                    but7 = gr.Button(i18n("修改"), variant="primary")
+                    info5 = gr.Textbox(label=i18n("输出信息"), value="", max_lines=8)
+                but7.click(change_info, [ckpt_path0, info_, name_to_save1], info5)
+            with gr.Group():
+                gr.Markdown(value=i18n("查看模型信息(仅支持weights文件夹下提取的小模型文件)"))
+                with gr.Row():
+                    ckpt_path1 = gr.Textbox(
+                        label=i18n("模型路径"), value="", interactive=True, placeholder="Model path here."
+                    )
+                    but8 = gr.Button(i18n("查看"), variant="primary")
+                    info6 = gr.Textbox(label=i18n("输出信息"), value="", max_lines=8)
+                but8.click(show_info, [ckpt_path1], info6)
+            with gr.Group():
+                gr.Markdown(
+                    value=i18n(
+                        "模型提取(输入logs文件夹下大文件模型路径),适用于训一半不想训了模型没有自动提取保存小文件模型,或者想测试中间模型的情况"
+                    )
+                )
+                with gr.Row():
+                    ckpt_path2 = gr.Textbox(
+                        lines=3,
+                        label=i18n("模型路径"),
+                        value=os.path.abspath(os.getcwd()).replace('\\', '/') + "/logs/[YOUR_MODEL]/G_23333.pth",
+                        interactive=True,
+                    )
+                    save_name = gr.Textbox(
+                        label=i18n("保存名"), value="", interactive=True,
+                        placeholder="Your filename here.",
+                    )
+                    sr__ = gr.Radio(
+                        label=i18n("目标采样率"),
+                        choices=["32k", "40k", "48k"],
+                        value="40k",
+                        interactive=True,
+                    )
+                    if_f0__ = gr.Checkbox(
+                        label="Whether the model has pitch guidance.",
+                        value=True,
+                        interactive=True,
+                    )
+                    version_1 = gr.Radio(
+                        label=i18n("模型版本型号"),
+                        choices=["v1", "v2"],
+                        value="v2",
+                        interactive=True,
+                    )
+                    info___ = gr.Textbox(
+                        label=i18n("要置入的模型信息"), value="", max_lines=8, interactive=True, placeholder="Model info here."
+                    )
+                    but9 = gr.Button(i18n("提取"), variant="primary")
+                    info7 = gr.Textbox(label=i18n("输出信息"), value="", max_lines=8)
+                    ckpt_path2.change(
+                        change_info_, [ckpt_path2], [sr__, if_f0__, version_1]
+                    )
+                but9.click(
+                    extract_small_model,
+                    [ckpt_path2, save_name, sr__, if_f0__, info___, version_1],
+                    info7,
+                )
+
+        with gr.TabItem(i18n("Onnx导出")):
+            with gr.Row():
+                ckpt_dir = gr.Textbox(label=i18n("RVC模型路径"), value="", interactive=True, placeholder="RVC model path.")
+            with gr.Row():
+                onnx_dir = gr.Textbox(
+                    label=i18n("Onnx输出路径"), value="", interactive=True, placeholder="Onnx model output path."
+                )
+            with gr.Row():
+                infoOnnx = gr.Label(label="info")
+            with gr.Row():
+                butOnnx = gr.Button(i18n("导出Onnx模型"), variant="primary")
+            butOnnx.click(export_onnx, [ckpt_dir, onnx_dir], infoOnnx)
+
+        tab_faq = i18n("常见问题解答")
+        with gr.TabItem(tab_faq):
+            try:
+                if tab_faq == "常见问题解答":
+                    with open("docs/faq.md", "r", encoding="utf8") as f:
+                        info = f.read()
+                else:
+                    with open("docs/faq_en.md", "r", encoding="utf8") as f:
+                        info = f.read()
+                gr.Markdown(value=info)
+            except:
+                gr.Markdown(traceback.format_exc())
+
+
+    #region Mangio Preset Handler Region
+    def save_preset(
+        preset_name,
+        sid0,
+        vc_transform,
+        input_audio0,
+        input_audio1,
+        f0method,
+        crepe_hop_length,
+        filter_radius,
+        file_index1,
+        file_index2,
+        index_rate,
+        resample_sr,
+        rms_mix_rate,
+        protect,
+        f0_file
+    ):
+        data = None
+        with open('../inference-presets.json', 'r') as file:
+            data = json.load(file)
+        preset_json = {
+            'name': preset_name,
+            'model': sid0,
+            'transpose': vc_transform,
+            'audio_file': input_audio0,
+            'auto_audio_file': input_audio1,
+            'f0_method': f0method,
+            'crepe_hop_length': crepe_hop_length,
+            'median_filtering': filter_radius,
+            'feature_path': file_index1,
+            'auto_feature_path': file_index2,
+            'search_feature_ratio': index_rate,
+            'resample': resample_sr,
+            'volume_envelope': rms_mix_rate,
+            'protect_voiceless': protect,
+            'f0_file_path': f0_file
+        }
+        data['presets'].append(preset_json)
+        with open('../inference-presets.json', 'w') as file:
+            json.dump(data, file)
+            file.flush()
+        print("Saved Preset %s into inference-presets.json!" % preset_name)
+
+
+    def on_preset_changed(preset_name):
+        print("Changed Preset to %s!" % preset_name)
+        data = None
+        with open('../inference-presets.json', 'r') as file:
+            data = json.load(file)
+
+        print("Searching for " + preset_name)
+        returning_preset = None
+        for preset in data['presets']:
+            if(preset['name'] == preset_name):
+                print("Found a preset")
+                returning_preset = preset
+        # return all new input values
+        return (
+            # returning_preset['model'],
+            # returning_preset['transpose'],
+            # returning_preset['audio_file'],
+            # returning_preset['f0_method'],
+            # returning_preset['crepe_hop_length'],
+            # returning_preset['median_filtering'],
+            # returning_preset['feature_path'],
+            # returning_preset['auto_feature_path'],
+            # returning_preset['search_feature_ratio'],
+            # returning_preset['resample'],
+            # returning_preset['volume_envelope'],
+            # returning_preset['protect_voiceless'],
+            # returning_preset['f0_file_path']
+        )
+
+    # Preset State Changes                
+    
+    # This click calls save_preset that saves the preset into inference-presets.json with the preset name
+    # mangio_preset_save_btn.click(
+    #     fn=save_preset, 
+    #     inputs=[
+    #         mangio_preset_name_save,
+    #         sid0,
+    #         vc_transform0,
+    #         input_audio0,
+    #         f0method0,
+    #         crepe_hop_length,
+    #         filter_radius0,
+    #         file_index1,
+    #         file_index2,
+    #         index_rate1,
+    #         resample_sr0,
+    #         rms_mix_rate0,
+    #         protect0,
+    #         f0_file
+    #     ], 
+    #     outputs=[]
+    # )
+
+    # mangio_preset.change(
+    #     on_preset_changed, 
+    #     inputs=[
+    #         # Pass inputs here
+    #         mangio_preset
+    #     ], 
+    #     outputs=[
+    #         # Pass Outputs here. These refer to the gradio elements that we want to directly change
+    #         # sid0,
+    #         # vc_transform0,
+    #         # input_audio0,
+    #         # f0method0,
+    #         # crepe_hop_length,
+    #         # filter_radius0,
+    #         # file_index1,
+    #         # file_index2,
+    #         # index_rate1,
+    #         # resample_sr0,
+    #         # rms_mix_rate0,
+    #         # protect0,
+    #         # f0_file
+    #     ]
+    # )
+    #endregion
+
+        # with gr.TabItem(i18n("招募音高曲线前端编辑器")):
+        #     gr.Markdown(value=i18n("加开发群联系我xxxxx"))
+        # with gr.TabItem(i18n("点击查看交流、问题反馈群号")):
+        #     gr.Markdown(value=i18n("xxxxx"))
+
+    if config.iscolab or config.paperspace: # Share gradio link for colab and paperspace (FORK FEATURE)
+        app.queue(concurrency_count=511, max_size=1022).launch(share=True)
+    else:
+        app.queue(concurrency_count=511, max_size=1022).launch(
+            server_name="0.0.0.0",
+            inbrowser=not config.noautoopen,
+            server_port=config.listen_port,
+            quiet=False,
+        )
+
+#endregion
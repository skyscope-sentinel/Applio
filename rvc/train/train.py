--- conflicted
+++ resolved
@@ -793,10 +793,7 @@
                     experiment_dir,
                     f"{model_name}_{epoch}e_{global_step}s.pth",
                 ),
-<<<<<<< HEAD
                 vocoder_type=vocoder_type,
-=======
->>>>>>> 9126441e
                 epoch=epoch,
                 step=global_step,
                 version=version,
@@ -839,10 +836,7 @@
                     experiment_dir,
                     f"{model_name}_{epoch}e_{global_step}s_best_epoch.pth",
                 ),
-<<<<<<< HEAD
                 vocoder_type=vocoder_type,
-=======
->>>>>>> 9126441e
                 epoch=epoch,
                 step=global_step,
                 version=version,
@@ -900,10 +894,7 @@
                 experiment_dir,
                 f"{model_name}_{epoch}e_{global_step}s.pth",
             ),
-<<<<<<< HEAD
             vocoder_type=vocoder_type,
-=======
->>>>>>> 9126441e
             epoch=epoch,
             step=global_step,
             version=version,

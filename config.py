<<<<<<< HEAD
import argparse
import glob
import sys
import torch
from multiprocessing import cpu_count

class Config:
    def __init__(self):
        self.device = "cuda:0"
        self.is_half = True
        self.n_cpu = 0
        self.gpu_name = None
        self.gpu_mem = None
        (
            self.python_cmd,
            self.listen_port,
            self.iscolab,
            self.noparallel,
            self.noautoopen,
            self.use_gfloat,
        ) = self.arg_parse()
        
        if self.use_gfloat: self.is_half = False
        self.x_pad, self.x_query, self.x_center, self.x_max = self.device_config()

    def arg_parse(self) -> tuple:
        parser = argparse.ArgumentParser()
        parser.add_argument("--port", type=int, default=7865, help="Listen port")
        parser.add_argument(
            "--pycmd", type=str, default="python", help="Python command"
        )
        parser.add_argument("--colab", action="store_true", help="Launch in colab")
        parser.add_argument(
            "--noparallel", action="store_true", help="Disable parallel processing"
        )
        parser.add_argument(
            "--noautoopen",
            action="store_true",
            help="Do not open in browser automatically",
        )
        parser.add_argument( # this argument (if set to false) allows windows users to avoid the "slow_conv2d_cpu not implemented for 'Half'" exception
            "--use_gfloat", action="store_true", help="Will use g_float instead of g_half during voice conversion."
        ) 
        cmd_opts = parser.parse_args()

        cmd_opts.port = cmd_opts.port if 0 <= cmd_opts.port <= 65535 else 7865

        return (
            cmd_opts.pycmd,
            cmd_opts.port,
            cmd_opts.colab,
            cmd_opts.noparallel,
            cmd_opts.noautoopen,
            cmd_opts.use_gfloat,
        )

    def device_config(self) -> tuple:
        if torch.cuda.is_available():
            i_device = int(self.device.split(":")[-1])
            self.gpu_name = torch.cuda.get_device_name(i_device)
            if (
                "16" in self.gpu_name
                or "P40" in self.gpu_name.upper()
                or "1070" in self.gpu_name
                or "1080" in self.gpu_name
            ):
                print("16系显卡强制单精度")
                self.is_half = False
                for config_file in ["32k.json", "40k.json", "48k.json"]:
                    with open(f"configs/{config_file}", "r+") as f:
                        strr = f.read().replace("true", "false")
                        f.write(strr)
                self.gpu_mem = int(
                    torch.cuda.get_device_properties(i_device).total_memory
                    / 1024
                    / 1024
                    / 1024
                    + 0.4
                )
                if self.gpu_mem <= 4:
                    with open("trainset_preprocess_pipeline_print.py", "r+") as f:
                        strr = f.read().replace("3.7", "3.0")
                        f.write(strr)
            else:
                self.gpu_name = None
        elif torch.backends.mps.is_available():
            print("没有发现支持的N卡, 使用MPS进行推理")
            self.device = "mps"
        else:
            print("没有发现支持的N卡, 使用CPU进行推理")
            self.device = "cpu"

        if self.n_cpu == 0:
            self.n_cpu = cpu_count()

        if self.is_half:
            # 6G显存配置
            x_pad = 3
            x_query = 10
            x_center = 60
            x_max = 65
        else:
            # 5G显存配置
            x_pad = 1
            x_query = 6
            x_center = 38
            x_max = 41

        if self.gpu_name != None and self.gpu_mem <= 4:
            x_pad = 1
            x_query = 5
            x_center = 30
            x_max = 32

        return x_pad, x_query, x_center, x_max
=======
import argparse
import glob
import sys
import torch
from multiprocessing import cpu_count


class Config:
    def __init__(self):
        self.device = "cuda:0"
        self.is_half = True
        self.n_cpu = 0
        self.gpu_name = None
        self.gpu_mem = None
        (
            self.python_cmd,
            self.listen_port,
            self.iscolab,
            self.noparallel,
            self.noautoopen,
        ) = self.arg_parse()
        self.x_pad, self.x_query, self.x_center, self.x_max = self.device_config()

    def arg_parse(self) -> tuple:
        parser = argparse.ArgumentParser()
        parser.add_argument("--port", type=int, default=7865, help="Listen port")
        parser.add_argument(
            "--pycmd", type=str, default="python", help="Python command"
        )
        parser.add_argument("--colab", action="store_true", help="Launch in colab")
        parser.add_argument(
            "--noparallel", action="store_true", help="Disable parallel processing"
        )
        parser.add_argument(
            "--noautoopen",
            action="store_true",
            help="Do not open in browser automatically",
        )
        cmd_opts = parser.parse_args()

        cmd_opts.port = cmd_opts.port if 0 <= cmd_opts.port <= 65535 else 7865

        return (
            cmd_opts.pycmd,
            cmd_opts.port,
            cmd_opts.colab,
            cmd_opts.noparallel,
            cmd_opts.noautoopen,
        )

    def device_config(self) -> tuple:
        if torch.cuda.is_available():
            i_device = int(self.device.split(":")[-1])
            self.gpu_name = torch.cuda.get_device_name(i_device)
            if (
                ("16" in self.gpu_name and "V100" not in self.gpu_name.upper())
                or "P40" in self.gpu_name.upper()
                or "1070" in self.gpu_name
                or "1080" in self.gpu_name
            ):
                print("16系显卡强制单精度")
                self.is_half = False
                for config_file in ["32k.json", "40k.json", "48k.json"]:
                    with open(f"configs/{config_file}", "r") as f:
                        strr = f.read().replace("true", "false")
                    with open(f"configs/{config_file}", "w") as f:
                        f.write(strr)
                with open("trainset_preprocess_pipeline_print.py", "r") as f:
                    strr = f.read().replace("3.7", "3.0")
                with open("trainset_preprocess_pipeline_print.py", "w") as f:
                    f.write(strr)
            else:
                self.gpu_name = None
            self.gpu_mem = int(
                torch.cuda.get_device_properties(i_device).total_memory
                / 1024
                / 1024
                / 1024
                + 0.4
            )
            if self.gpu_mem <= 4:
                with open("trainset_preprocess_pipeline_print.py", "r") as f:
                    strr = f.read().replace("3.7", "3.0")
                with open("trainset_preprocess_pipeline_print.py", "w") as f:
                    f.write(strr)
        elif torch.backends.mps.is_available():
            print("没有发现支持的N卡, 使用MPS进行推理")
            self.device = "mps"
        else:
            print("没有发现支持的N卡, 使用CPU进行推理")
            self.device = "cpu"
            self.is_half = True

        if self.n_cpu == 0:
            self.n_cpu = cpu_count()

        if self.is_half:
            # 6G显存配置
            x_pad = 3
            x_query = 10
            x_center = 60
            x_max = 65
        else:
            # 5G显存配置
            x_pad = 1
            x_query = 6
            x_center = 38
            x_max = 41

        if self.gpu_mem != None and self.gpu_mem <= 4:
            x_pad = 1
            x_query = 5
            x_center = 30
            x_max = 32

        return x_pad, x_query, x_center, x_max
>>>>>>> c4a18107
<|MERGE_RESOLUTION|>--- conflicted
+++ resolved
@@ -1,9 +1,9 @@
-<<<<<<< HEAD
 import argparse
 import glob
 import sys
 import torch
 from multiprocessing import cpu_count
+
 
 class Config:
     def __init__(self):
@@ -53,116 +53,6 @@
             cmd_opts.noparallel,
             cmd_opts.noautoopen,
             cmd_opts.use_gfloat,
-        )
-
-    def device_config(self) -> tuple:
-        if torch.cuda.is_available():
-            i_device = int(self.device.split(":")[-1])
-            self.gpu_name = torch.cuda.get_device_name(i_device)
-            if (
-                "16" in self.gpu_name
-                or "P40" in self.gpu_name.upper()
-                or "1070" in self.gpu_name
-                or "1080" in self.gpu_name
-            ):
-                print("16系显卡强制单精度")
-                self.is_half = False
-                for config_file in ["32k.json", "40k.json", "48k.json"]:
-                    with open(f"configs/{config_file}", "r+") as f:
-                        strr = f.read().replace("true", "false")
-                        f.write(strr)
-                self.gpu_mem = int(
-                    torch.cuda.get_device_properties(i_device).total_memory
-                    / 1024
-                    / 1024
-                    / 1024
-                    + 0.4
-                )
-                if self.gpu_mem <= 4:
-                    with open("trainset_preprocess_pipeline_print.py", "r+") as f:
-                        strr = f.read().replace("3.7", "3.0")
-                        f.write(strr)
-            else:
-                self.gpu_name = None
-        elif torch.backends.mps.is_available():
-            print("没有发现支持的N卡, 使用MPS进行推理")
-            self.device = "mps"
-        else:
-            print("没有发现支持的N卡, 使用CPU进行推理")
-            self.device = "cpu"
-
-        if self.n_cpu == 0:
-            self.n_cpu = cpu_count()
-
-        if self.is_half:
-            # 6G显存配置
-            x_pad = 3
-            x_query = 10
-            x_center = 60
-            x_max = 65
-        else:
-            # 5G显存配置
-            x_pad = 1
-            x_query = 6
-            x_center = 38
-            x_max = 41
-
-        if self.gpu_name != None and self.gpu_mem <= 4:
-            x_pad = 1
-            x_query = 5
-            x_center = 30
-            x_max = 32
-
-        return x_pad, x_query, x_center, x_max
-=======
-import argparse
-import glob
-import sys
-import torch
-from multiprocessing import cpu_count
-
-
-class Config:
-    def __init__(self):
-        self.device = "cuda:0"
-        self.is_half = True
-        self.n_cpu = 0
-        self.gpu_name = None
-        self.gpu_mem = None
-        (
-            self.python_cmd,
-            self.listen_port,
-            self.iscolab,
-            self.noparallel,
-            self.noautoopen,
-        ) = self.arg_parse()
-        self.x_pad, self.x_query, self.x_center, self.x_max = self.device_config()
-
-    def arg_parse(self) -> tuple:
-        parser = argparse.ArgumentParser()
-        parser.add_argument("--port", type=int, default=7865, help="Listen port")
-        parser.add_argument(
-            "--pycmd", type=str, default="python", help="Python command"
-        )
-        parser.add_argument("--colab", action="store_true", help="Launch in colab")
-        parser.add_argument(
-            "--noparallel", action="store_true", help="Disable parallel processing"
-        )
-        parser.add_argument(
-            "--noautoopen",
-            action="store_true",
-            help="Do not open in browser automatically",
-        )
-        cmd_opts = parser.parse_args()
-
-        cmd_opts.port = cmd_opts.port if 0 <= cmd_opts.port <= 65535 else 7865
-
-        return (
-            cmd_opts.pycmd,
-            cmd_opts.port,
-            cmd_opts.colab,
-            cmd_opts.noparallel,
-            cmd_opts.noautoopen,
         )
 
     def device_config(self) -> tuple:
@@ -230,5 +120,4 @@
             x_center = 30
             x_max = 32
 
-        return x_pad, x_query, x_center, x_max
->>>>>>> c4a18107
+        return x_pad, x_query, x_center, x_max
--- conflicted
+++ resolved
@@ -1,6 +1,4 @@
-{
-<<<<<<< HEAD
-  "theme": {
+"theme": {
     "file": "Applio.py",
     "class": "Applio"
   },
@@ -11,22 +9,6 @@
     "selected_lang": "en_US"
   },
   "flask_server": false,
-  "version": "3.2.4",
+  "version": "3.2.5",
   "model_author": "None"
-=======
-    "theme": {
-        "file": "Applio.py",
-        "class": "Applio"
-    },
-    "plugins": [],
-    "discord_presence": true,
-    "lang": {
-        "override": false,
-        "selected_lang": "en_US"
-    },
-    "flask_server": false,
-    "version": "3.2.5",
-    "fake_gpu": false,
-    "model_author": "None"
->>>>>>> 8b6cdd4f
 }